"use client";

import { useEffect, useMemo, useState, type ReactNode } from "react";
import Link from "next/link";
import { usePathname } from "next/navigation";

import { ToastProvider } from "@/components/ui/ToastProvider";

const NAV_ITEMS = [
<<<<<<< HEAD
  { href: "/dashboard", label: "Dashboard", description: "Quota pulse" },
  { href: "/keywords", label: "Keywords", description: "AI search" },
  { href: "/insights", label: "Insights", description: "Visual AI" },
  { href: "/settings", label: "Settings", description: "Plan & team" },
=======
  { href: "/dashboard", label: "Dashboard" },
  { href: "/keywords", label: "Keywords" },
  { href: "/insights", label: "Insights" },
  { href: "/settings", label: "Settings" },
  { href: "/status", label: "Status" },
>>>>>>> 43f4251e
];

export function AppShell({ children }: { children: ReactNode }) {
  const pathname = usePathname();
  const nav = useMemo(() => NAV_ITEMS, []);
  const [collapsed, setCollapsed] = useState(false);
  const [isMobile, setIsMobile] = useState(false);

  useEffect(() => {
    const handleResize = () => {
      const mobile = window.innerWidth < 900;
      setIsMobile(mobile);
      setCollapsed(mobile);
    };

    handleResize();
    window.addEventListener("resize", handleResize);
    return () => window.removeEventListener("resize", handleResize);
  }, []);

  return (
<<<<<<< HEAD
    <ToastProvider>
      <div className={`app-shell ${collapsed ? "app-shell-collapsed" : ""}`}>
        <aside className={`sidebar ${collapsed ? "sidebar-collapsed" : ""}`}>
          <div className="sidebar-header">
            <span className="badge">Sprint 2 — AI Enhancements</span>
            <button
              type="button"
              className="sidebar-toggle"
              aria-label={collapsed ? "Expand navigation" : "Collapse navigation"}
              onClick={() => setCollapsed((value) => !value)}
            >
              {collapsed ? "☰" : "×"}
            </button>
=======
    <div className="app-shell">
      <aside className="sidebar">
        <div>
          <span className="badge">Sprint 1 — Synthetic Intelligence</span>
        </div>
        {nav.map((item) => (
          <Link
            key={item.href}
            href={item.href}
            aria-current={pathname?.startsWith(item.href) ? "page" : undefined}
          >
            {item.label}
          </Link>
        ))}
      </aside>
      <section className="content">
        <header className="topbar">
          <div>
            <strong>LexyHub Control Center</strong>
          </div>
          <div className="topbar-env">
            <span>Environment:</span>
            <span>{process.env.NODE_ENV}</span>
>>>>>>> 43f4251e
          </div>
          {nav.map((item) => (
            <Link
              key={item.href}
              href={item.href}
              aria-current={pathname?.startsWith(item.href) ? "page" : undefined}
              className="sidebar-link"
              title={collapsed ? item.label : undefined}
              data-tooltip={item.description}
            >
              <span className="sidebar-link-text">{item.label}</span>
            </Link>
          ))}
        </aside>
        <section className="content">
          <header className="topbar">
            <div className="topbar-meta">
              <strong>LexyHub Control Center</strong>
              <span className="topbar-subtitle">Momentum-aware quotas & watchlists</span>
            </div>
            <div style={{ display: "flex", gap: "1rem", alignItems: "center" }}>
              <span style={{ fontSize: "0.85rem", color: "#cbd5f5" }}>
                Environment: {process.env.NODE_ENV}
              </span>
              {isMobile ? (
                <button
                  type="button"
                  className="sidebar-toggle mobile"
                  aria-label={collapsed ? "Open navigation" : "Hide navigation"}
                  onClick={() => setCollapsed((value) => !value)}
                >
                  ☰
                </button>
              ) : null}
            </div>
          </header>
          <main className="content-inner">{children}</main>
        </section>
      </div>
    </ToastProvider>
  );
}<|MERGE_RESOLUTION|>--- conflicted
+++ resolved
@@ -7,18 +7,11 @@
 import { ToastProvider } from "@/components/ui/ToastProvider";
 
 const NAV_ITEMS = [
-<<<<<<< HEAD
   { href: "/dashboard", label: "Dashboard", description: "Quota pulse" },
   { href: "/keywords", label: "Keywords", description: "AI search" },
   { href: "/insights", label: "Insights", description: "Visual AI" },
   { href: "/settings", label: "Settings", description: "Plan & team" },
-=======
-  { href: "/dashboard", label: "Dashboard" },
-  { href: "/keywords", label: "Keywords" },
-  { href: "/insights", label: "Insights" },
-  { href: "/settings", label: "Settings" },
-  { href: "/status", label: "Status" },
->>>>>>> 43f4251e
+  { href: "/status", label: "Status", description: "Service status"  },
 ];
 
 export function AppShell({ children }: { children: ReactNode }) {
@@ -40,7 +33,6 @@
   }, []);
 
   return (
-<<<<<<< HEAD
     <ToastProvider>
       <div className={`app-shell ${collapsed ? "app-shell-collapsed" : ""}`}>
         <aside className={`sidebar ${collapsed ? "sidebar-collapsed" : ""}`}>
@@ -54,31 +46,6 @@
             >
               {collapsed ? "☰" : "×"}
             </button>
-=======
-    <div className="app-shell">
-      <aside className="sidebar">
-        <div>
-          <span className="badge">Sprint 1 — Synthetic Intelligence</span>
-        </div>
-        {nav.map((item) => (
-          <Link
-            key={item.href}
-            href={item.href}
-            aria-current={pathname?.startsWith(item.href) ? "page" : undefined}
-          >
-            {item.label}
-          </Link>
-        ))}
-      </aside>
-      <section className="content">
-        <header className="topbar">
-          <div>
-            <strong>LexyHub Control Center</strong>
-          </div>
-          <div className="topbar-env">
-            <span>Environment:</span>
-            <span>{process.env.NODE_ENV}</span>
->>>>>>> 43f4251e
           </div>
           {nav.map((item) => (
             <Link
