--- conflicted
+++ resolved
@@ -586,16 +586,12 @@
   const [loading, setLoading] = useState(false);
   const [error, setError] = useState<string | null>(null);
   const [lastQuery, setLastQuery] = useState<string>("");
-<<<<<<< HEAD
   const [availableSources, setAvailableSources] = useState<string[]>(INITIAL_SOURCE_KEYS);
   const [sourceFilters, setSourceFilters] = useState<string[]>(INITIAL_SOURCE_KEYS);
   const [responseSources, setResponseSources] = useState<string[]>(INITIAL_SOURCE_KEYS);
   const [marketFilter, setMarketFilter] = useState<string>("us");
   const [tierFilter, setTierFilter] = useState<PlanTier>("growth");
   const [tagFilter, setTagFilter] = useState<string>("");
-=======
-  const [responseSources, setResponseSources] = useState<string[]>([...INITIAL_FILTERS.sources]);
->>>>>>> ef587996
 
   const [optimizerOpen, setOptimizerOpen] = useState(false);
   const [optimizerLoading, setOptimizerLoading] = useState(false);
@@ -700,7 +696,6 @@
         setResults(payload.results ?? []);
         setInsights(payload.insights ?? null);
         setLastQuery(payload.query ?? normalizedTerm);
-<<<<<<< HEAD
         const normalizedSources = Array.isArray(payload.sources)
           ? Array.from(
               new Set(
@@ -727,9 +722,6 @@
           merge((payload.results ?? []).map((item) => item.source));
           return Array.from(discovered);
         });
-=======
-        setResponseSources(payload.sources ?? filters.sources);
->>>>>>> ef587996
       } catch (err) {
         console.error("Failed to execute keyword search", err);
         setError(err instanceof Error ? err.message : "Unexpected error occurred");
@@ -973,7 +965,6 @@
     if (!lineageSources.length) {
       return formatSourceLabel("synthetic");
     }
-<<<<<<< HEAD
     const mapped = lineageSources
       .map((source) => {
         const normalized = typeof source === "string" ? source.toLowerCase() : "";
@@ -992,11 +983,6 @@
   const detailMarketLabel = detailKeyword ? detailKeyword.market.toUpperCase() : null;
   const detailCaptureTimestamp = formatTimestamp(detailData?.capturedAt ?? detailKeyword?.serp_captured_at ?? null);
   const detailTotalResults = detailData?.totalResults ?? detailKeyword?.serp_total_results ?? null;
-=======
-    const mapped = responseSources.map((source) => SOURCE_DETAILS[source]?.title ?? source).join(", ");
-    return mapped || "synthetic";
-  }, [responseSources]);
->>>>>>> ef587996
 
   const topOpportunity = useMemo(() => {
     if (!visibleResults.length) {
@@ -1130,7 +1116,6 @@
 
           {error ? <div className="keyword-error">{error}</div> : null}
 
-<<<<<<< HEAD
           <section className="keywords-results-card surface-card" aria-live="polite">
             <header className="keywords-results__header">
               <div>
@@ -1480,7 +1465,6 @@
           </div>
         </div>
       ) : null}
-=======
           <KeywordResultsTable
             results={visibleResults}
             loading={loading}
@@ -1511,7 +1495,6 @@
         result={optimizerResult}
         onClose={() => setOptimizerOpen(false)}
       />
->>>>>>> ef587996
     </div>
   );
 }