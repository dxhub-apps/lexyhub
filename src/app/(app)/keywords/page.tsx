--- conflicted
+++ resolved
@@ -1,7 +1,6 @@
 "use client";
 
 import { useCallback, useEffect, useMemo, useState } from "react";
-import { useSession } from "@supabase/auth-helpers-react";
 
 import KeywordSparkline from "@/components/keywords/KeywordSparkline";
 import { useToast } from "@/components/ui/ToastProvider";
@@ -53,19 +52,6 @@
   model: string;
 };
 
-type FiltersState = {
-  sources: string[];
-  market: string;
-  tier: PlanTier;
-  tags: string;
-};
-
-type FilterChip = {
-  id: string;
-  label: string;
-  onRemove?: () => void;
-};
-
 const SOURCE_DETAILS: Record<string, { title: string; description: string }> = {
   synthetic: {
     title: "Synthetic AI",
@@ -113,489 +99,19 @@
   { value: "de", label: "Germany" },
 ];
 
-const DEFAULT_SOURCES = Object.keys(SOURCE_DETAILS);
-
-const INITIAL_FILTERS: FiltersState = {
-  sources: DEFAULT_SOURCES,
-  market: "us",
-  tier: "growth",
-  tags: "",
-};
-
-const deriveOpportunityScore = (keyword: KeywordResult): number => {
-  if (typeof keyword.ai_opportunity_score === "number") {
-    return keyword.ai_opportunity_score;
-  }
-  if (typeof keyword.trend_momentum === "number") {
-    return keyword.trend_momentum;
-  }
-  if (typeof keyword.similarity === "number") {
-    return keyword.similarity;
-  }
-  return 0;
-};
-
-const parseTagTokens = (tags: string): string[] =>
-  tags
-    .split(",")
-    .map((token) => token.trim().toLowerCase())
-    .filter(Boolean);
-
-type FilterChipListProps = {
-  chips: FilterChip[];
-  disabled?: boolean;
-};
-
-function FilterChipList({ chips, disabled }: FilterChipListProps): JSX.Element | null {
-  if (!chips.length) {
-    return null;
-  }
-
-  return (
-    <ul className="filter-chips" aria-label="Active filters">
-      {chips.map((chip) => (
-        <li key={chip.id}>
-          <span className="filter-chip">
-            {chip.label}
-            {chip.onRemove ? (
-              <button
-                type="button"
-                aria-label={`Remove filter ${chip.label}`}
-                onClick={chip.onRemove}
-                disabled={disabled}
-              >
-                ×
-              </button>
-            ) : null}
-          </span>
-        </li>
-      ))}
-    </ul>
-  );
-}
-
-type KeywordFiltersProps = {
-  filters: FiltersState;
-  chips: FilterChip[];
-  availableSources: string[];
-  disabled: boolean;
-  onClearAll: () => void;
-  onToggleSource: (source: string) => void;
-  onMarketChange: (value: string) => void;
-  onTierChange: (tier: PlanTier) => void;
-  onTagChange: (value: string) => void;
-};
-
-function KeywordFilters({
-  filters,
-  chips,
-  availableSources,
-  disabled,
-  onClearAll,
-  onToggleSource,
-  onMarketChange,
-  onTierChange,
-  onTagChange,
-}: KeywordFiltersProps): JSX.Element {
-  return (
-    <aside className="keywords-filters">
-      <div className="filter-card" aria-labelledby="filter-summary">
-        <header>
-          <h2 id="filter-summary">Active filters</h2>
-          <button type="button" onClick={onClearAll} disabled={disabled || chips.length === 0}>
-            Reset
-          </button>
-        </header>
-        {chips.length ? (
-          <FilterChipList chips={chips} disabled={disabled} />
-        ) : (
-          <p className="filter-summary__hint">Showing insights from every connected source.</p>
-        )}
-      </div>
-
-      <div className="filter-card" aria-labelledby="filter-sources">
-        <header>
-          <h2 id="filter-sources">Sources</h2>
-        </header>
-        <p>Select the marketplaces and synthetic feeds that fuel opportunity scoring.</p>
-        <div className="keywords-sources__options">
-          {availableSources.map((source) => {
-            const active = filters.sources.includes(source);
-            const detail = SOURCE_DETAILS[source];
-            return (
-              <label key={source} className={active ? "source-option is-active" : "source-option"}>
-                <input
-                  type="checkbox"
-                  checked={active}
-                  onChange={() => onToggleSource(source)}
-                  disabled={disabled || (active && filters.sources.length === 1)}
-                />
-                <span className="source-option__content">
-                  <span className="source-option__title">{detail?.title ?? source}</span>
-                  <span className="source-option__description">{detail?.description ?? ""}</span>
-                </span>
-              </label>
-            );
-          })}
-        </div>
-      </div>
-
-      <div className="filter-card" aria-labelledby="filter-market">
-        <header>
-          <h2 id="filter-market">Market</h2>
-        </header>
-        <p>Align results with the regional storefront you operate.</p>
-        <select value={filters.market} onChange={(event) => onMarketChange(event.target.value)} disabled={disabled}>
-          {MARKET_OPTIONS.map((option) => (
-            <option key={option.value} value={option.value}>
-              {option.label}
-            </option>
-          ))}
-        </select>
-      </div>
-
-      <div className="filter-card" aria-labelledby="filter-tier">
-        <header>
-          <h2 id="filter-tier">Tier focus</h2>
-        </header>
-        <p>Preview how opportunities shift across monetisation tiers.</p>
-        <select
-          value={filters.tier}
-          onChange={(event) => onTierChange(event.target.value as PlanTier)}
-          disabled={disabled}
-        >
-          <option value="free">Starter</option>
-          <option value="growth">Growth</option>
-          <option value="scale">Scale</option>
-        </select>
-      </div>
-
-      <div className="filter-card" aria-labelledby="filter-tags">
-        <header>
-          <h2 id="filter-tags">Tag keywords</h2>
-        </header>
-        <p>Track the thematic focus you want surfaced in AI suggestions.</p>
-        <input
-          type="text"
-          value={filters.tags}
-          onChange={(event) => onTagChange(event.target.value)}
-          placeholder="e.g. boho, nursery, eco"
-          disabled={disabled}
-        />
-      </div>
-    </aside>
-  );
-}
-
-type KeywordResultsTableProps = {
-  results: KeywordResult[];
-  loading: boolean;
-  query: string;
-  filteredOutCount: number;
-  sourceLineageLabel: string;
-  dataLineage: { freshest: string };
-  onWatchlist: (keyword: KeywordResult) => void;
-  onOptimize: (keyword: KeywordResult) => void;
-  topOpportunity: KeywordResult | null;
-};
-
-function KeywordResultsTable({
-  results,
-  loading,
-  query,
-  filteredOutCount,
-  sourceLineageLabel,
-  dataLineage,
-  onWatchlist,
-  onOptimize,
-  topOpportunity,
-}: KeywordResultsTableProps): JSX.Element {
-  return (
-    <section className="keywords-results-card surface-card" aria-live="polite">
-      <header className="keywords-results__header">
-        <div>
-          <h2>Keyword opportunities</h2>
-          <p className="keyword-meta">Query: {query || "—"}</p>
-          {filteredOutCount > 0 ? (
-            <p className="keyword-filtered-meta">{filteredOutCount} results hidden by filter preferences</p>
-          ) : null}
-        </div>
-        <div className="keywords-bulk-actions">
-          <button type="button" disabled={!results.length || loading}>
-            Export CSV
-          </button>
-          <button type="button" disabled={!results.length || loading}>
-            Add to watchlist
-          </button>
-        </div>
-      </header>
-
-      {topOpportunity ? (
-        <div className="keywords-results__highlight" role="note">
-          <h3>Top opportunity to review</h3>
-          <p>
-            <strong>{topOpportunity.term}</strong> shows the strongest signal based on current filters.
-          </p>
-          <p className="keywords-results__highlight-meta">
-            Source: {SOURCE_DETAILS[topOpportunity.source]?.title ?? topOpportunity.source} · Freshness: {" "}
-            {topOpportunity.freshness_ts ? new Date(topOpportunity.freshness_ts).toLocaleString() : "Not yet synced"}
-          </p>
-        </div>
-      ) : null}
-
-      <dl className="keywords-results__stats">
-        <div>
-          <dt>Visible matches</dt>
-          <dd>{loading ? "…" : results.length}</dd>
-        </div>
-        <div>
-          <dt>Sources</dt>
-          <dd>{sourceLineageLabel}</dd>
-        </div>
-        <div>
-          <dt>Freshest sync</dt>
-          <dd>{dataLineage.freshest}</dd>
-        </div>
-      </dl>
-
-      <div className="keywords-table">
-        <table>
-          <thead>
-            <tr>
-              <th scope="col">Keyword</th>
-              <th scope="col">Demand index</th>
-              <th scope="col">Competition</th>
-              <th scope="col">Trend momentum</th>
-              <th scope="col">Source</th>
-              <th scope="col">Actions</th>
-            </tr>
-          </thead>
-          <tbody>
-            {loading ? (
-              <tr>
-                <td colSpan={6} className="keywords-empty">
-                  Searching for opportunities…
-                </td>
-              </tr>
-            ) : null}
-            {!loading && results.length
-              ? results.map((keyword) => {
-                  const category = keyword.extras?.["category"];
-                  const opportunityScore =
-                    typeof keyword.ai_opportunity_score === "number"
-                      ? `${(keyword.ai_opportunity_score * 100).toFixed(0)}%`
-                      : "—";
-                  const trendMomentum =
-                    typeof keyword.trend_momentum === "number"
-                      ? `${(keyword.trend_momentum * 100).toFixed(0)}%`
-                      : "—";
-                  const competition =
-                    typeof keyword.compositeScore === "number"
-                      ? `${(keyword.compositeScore * 100).toFixed(0)}%`
-                      : "—";
-                  const keywordTags = (keyword.extras?.["tags"] as string[] | undefined) ?? [];
-
-                  return (
-                    <tr key={`${keyword.term}-${keyword.source}`}>
-                      <th scope="row">
-                        <div className="keyword-term">
-                          <span className="keyword-term__title">{keyword.term}</span>
-                          {category ? <span className="keyword-term__meta">{String(category)}</span> : null}
-                          {keywordTags.length ? (
-                            <ul className="keyword-term__tags" aria-label="Associated tags">
-                              {keywordTags.map((tag) => (
-                                <li key={tag}>
-                                  <span>{tag}</span>
-                                </li>
-                              ))}
-                            </ul>
-                          ) : null}
-                        </div>
-                      </th>
-                      <td>{opportunityScore}</td>
-                      <td>{competition}</td>
-                      <td>{trendMomentum}</td>
-                      <td>
-                        <span className="keyword-source">
-                          {SOURCE_DETAILS[keyword.source]?.title ?? keyword.source}
-                        </span>
-                      </td>
-                      <td className="keyword-actions">
-                        <button className="keyword-watch" onClick={() => onWatchlist(keyword)}>
-                          Add to watchlist
-                        </button>
-                        <button className="keyword-optimize" onClick={() => onOptimize(keyword)}>
-                          Optimize tags
-                        </button>
-                      </td>
-                    </tr>
-                  );
-                })
-              : null}
-            {!loading && !results.length ? (
-              <tr>
-                <td colSpan={6} className="keywords-empty">
-                  <h3>No keyword insights yet</h3>
-                  <p>Adjust your filters or run a new search to populate the opportunity table.</p>
-                </td>
-              </tr>
-            ) : null}
-          </tbody>
-        </table>
-      </div>
-    </section>
-  );
-}
-
-type KeywordInsightsPanelProps = {
-  insights: SearchResponse["insights"] | null;
-  complianceNotes: string;
-  dataLineage: { sources: string[]; freshest: string; recordCount: number };
-  sparklinePoints: Array<{ value: number; label: string; timestamp: string | null }>;
-  tagTokens: string[];
-};
-
-function KeywordInsightsPanel({
-  insights,
-  complianceNotes,
-  dataLineage,
-  sparklinePoints,
-  tagTokens,
-}: KeywordInsightsPanelProps): JSX.Element {
-  return (
-    <div className="keywords-panel">
-      <section>
-        <h3>Helpful highlights</h3>
-        <p className="keyword-summary">{insights?.summary ?? "Run a search to see helpful keyword tips."}</p>
-        <div className="keyword-insight-meta">
-          <span>Last updated: {insights?.generatedAt ? new Date(insights.generatedAt).toLocaleString() : "Not available yet"}</span>
-          {insights?.model ? <span>Model: {insights.model}</span> : null}
-        </div>
-        <KeywordSparkline points={sparklinePoints} />
-      </section>
-
-      <section>
-        <h3>Data lineage</h3>
-        <p>{complianceNotes}</p>
-        <dl className="keyword-data-info">
-          <div>
-            <dt>Sources</dt>
-            <dd>{dataLineage.sources.join(", ")}</dd>
-          </div>
-          <div>
-            <dt>Freshest sync</dt>
-            <dd>{dataLineage.freshest}</dd>
-          </div>
-          <div>
-            <dt>Records</dt>
-            <dd>{dataLineage.recordCount}</dd>
-          </div>
-        </dl>
-      </section>
-
-      <section>
-        <h3>Momentum playbook</h3>
-        <ul>
-          <li>Export top movers and sync them to the Market Twin for visibility simulations.</li>
-          <li>Use the Add to watchlist action to feed alerts without leaving the table.</li>
-          <li>Tag filters help you track thematic focus areas for merchandising.</li>
-        </ul>
-        {tagTokens.length ? (
-          <div className="keywords-results__highlight-tags" aria-label="Tag focus">
-            <span>Tag focus:</span>
-            <ul>
-              {tagTokens.map((tag) => (
-                <li key={tag}>{tag}</li>
-              ))}
-            </ul>
-          </div>
-        ) : null}
-      </section>
-    </div>
-  );
-}
-
-type TagOptimizerModalProps = {
-  open: boolean;
-  keyword: KeywordResult | null;
-  loading: boolean;
-  error: string | null;
-  result: TagOptimizerResult | null;
-  onClose: () => void;
-};
-
-function TagOptimizerModal({ open, keyword, loading, error, result, onClose }: TagOptimizerModalProps): JSX.Element | null {
-  if (!open) {
-    return null;
-  }
-
-  return (
-    <div className="modal-backdrop" role="dialog" aria-modal="true">
-      <div className="modal">
-        <header>
-          <h2>Tag Optimizer</h2>
-          <button type="button" className="modal-close" aria-label="Close optimizer" onClick={onClose}>
-            ×
-          </button>
-        </header>
-        <div className="modal-body">
-          {keyword ? (
-            <p className="modal-subtitle">
-              Keyword context: <strong>{keyword.term}</strong> ({keyword.market})
-            </p>
-          ) : null}
-          {loading ? <p>Generating AI suggestions…</p> : null}
-          {error ? <p className="modal-error">{error}</p> : null}
-          {result ? (
-            <div className="optimizer-result">
-              <h3>
-                Suggested Tags <span>({result.model})</span>
-              </h3>
-              <ul>
-                {result.tags.map((tag) => (
-                  <li key={tag}>
-                    <code>{tag}</code>
-                  </li>
-                ))}
-              </ul>
-              <p className="optimizer-reasoning">{result.reasoning}</p>
-              <p className="optimizer-confidence">Confidence: {(result.confidence * 100).toFixed(0)}%</p>
-            </div>
-          ) : null}
-        </div>
-        <footer className="modal-footer">
-          <button type="button" className="keyword-watch" onClick={onClose}>
-            Close
-          </button>
-        </footer>
-      </div>
-    </div>
-  );
-}
-
 export default function KeywordsPage(): JSX.Element {
-  const [filters, setFilters] = useState<FiltersState>({
-    sources: [...INITIAL_FILTERS.sources],
-    market: INITIAL_FILTERS.market,
-    tier: INITIAL_FILTERS.tier,
-    tags: INITIAL_FILTERS.tags,
-  });
   const [query, setQuery] = useState("");
   const [results, setResults] = useState<KeywordResult[]>([]);
   const [insights, setInsights] = useState<SearchResponse["insights"] | null>(null);
   const [loading, setLoading] = useState(false);
   const [error, setError] = useState<string | null>(null);
   const [lastQuery, setLastQuery] = useState<string>("");
-<<<<<<< HEAD
   const [availableSources, setAvailableSources] = useState<string[]>(INITIAL_SOURCE_KEYS);
   const [sourceFilters, setSourceFilters] = useState<string[]>(INITIAL_SOURCE_KEYS);
   const [responseSources, setResponseSources] = useState<string[]>(INITIAL_SOURCE_KEYS);
   const [marketFilter, setMarketFilter] = useState<string>("us");
   const [tierFilter, setTierFilter] = useState<PlanTier>("growth");
   const [tagFilter, setTagFilter] = useState<string>("");
-=======
-  const [responseSources, setResponseSources] = useState<string[]>([...INITIAL_FILTERS.sources]);
->>>>>>> dc3474b4
 
   const [optimizerOpen, setOptimizerOpen] = useState(false);
   const [optimizerLoading, setOptimizerLoading] = useState(false);
@@ -609,47 +125,37 @@
   const [detailData, setDetailData] = useState<KeywordDetailPayload | null>(null);
 
   const { push } = useToast();
-  const session = useSession();
-  const userId = session?.user?.id ?? null;
 
   const toggleSource = useCallback(
     (source: string) => {
-      setFilters((current) => {
+      setSourceFilters((current) => {
         const normalized = source.toLowerCase();
-        if (current.sources.includes(normalized)) {
-          if (current.sources.length === 1) {
+        if (current.includes(normalized)) {
+          if (current.length === 1) {
             return current;
           }
-          return {
-            ...current,
-            sources: current.sources.filter((item) => item !== normalized),
-          };
+          return current.filter((item) => item !== normalized);
         }
-        return {
-          ...current,
-          sources: Array.from(new Set([...current.sources, normalized])),
-        };
+        return Array.from(new Set([...current, normalized]));
       });
     },
     [],
   );
 
   const clearAllFilters = useCallback(() => {
-    setFilters({
-      sources: [...availableSources],
-      market: INITIAL_FILTERS.market,
-      tier: INITIAL_FILTERS.tier,
-      tags: INITIAL_FILTERS.tags,
-    });
+    setSourceFilters(availableSources);
+    setMarketFilter("us");
+    setTierFilter("growth");
+    setTagFilter("");
   }, [availableSources]);
 
   useEffect(() => {
-    setFilters((current) => {
-      const normalized = current.sources.filter((item) => availableSources.includes(item));
-      if (normalized.length === current.sources.length && normalized.length > 0) {
-        return current;
-      }
-      return { ...current, sources: normalized.length ? normalized : [...availableSources] };
+    setSourceFilters((current) => {
+      const normalized = current.filter((item) => availableSources.includes(item));
+      if (normalized.length === 0) {
+        return availableSources;
+      }
+      return normalized;
     });
   }, [availableSources]);
 
@@ -684,10 +190,10 @@
           headers: { "Content-Type": "application/json" },
           body: JSON.stringify({
             query: normalizedTerm,
-            market: filters.market,
+            market: marketFilter,
             limit: 25,
-            plan: filters.tier,
-            sources: filters.sources,
+            plan: "growth",
+            sources: sourceFilters,
           }),
         });
 
@@ -700,7 +206,6 @@
         setResults(payload.results ?? []);
         setInsights(payload.insights ?? null);
         setLastQuery(payload.query ?? normalizedTerm);
-<<<<<<< HEAD
         const normalizedSources = Array.isArray(payload.sources)
           ? Array.from(
               new Set(
@@ -727,9 +232,6 @@
           merge((payload.results ?? []).map((item) => item.source));
           return Array.from(discovered);
         });
-=======
-        setResponseSources(payload.sources ?? filters.sources);
->>>>>>> dc3474b4
       } catch (err) {
         console.error("Failed to execute keyword search", err);
         setError(err instanceof Error ? err.message : "Unexpected error occurred");
@@ -737,23 +239,15 @@
         setLoading(false);
       }
     },
-    [filters.market, filters.sources, filters.tier],
+    [marketFilter, sourceFilters],
   );
 
   const handleWatchlist = useCallback(
     async (keyword: KeywordResult) => {
-      if (!userId) {
-        push({
-          title: "Sign in required",
-          description: "You must be signed in to save watchlist items.",
-          tone: "error",
-        });
-        return;
-      }
       try {
         const response = await fetch("/api/watchlists/add", {
           method: "POST",
-          headers: { "Content-Type": "application/json", "x-user-id": userId },
+          headers: { "Content-Type": "application/json" },
           body: JSON.stringify({ keywordId: keyword.id, watchlistName: "Lexy Tracking" }),
         });
         if (!response.ok) {
@@ -774,7 +268,7 @@
         });
       }
     },
-    [push, userId],
+    [push],
   );
 
   const handleOptimize = useCallback(
@@ -784,15 +278,10 @@
       setOptimizerLoading(true);
       setOptimizerResult(null);
       setOptimizerError(null);
-      if (!userId) {
-        setOptimizerLoading(false);
-        setOptimizerError("Sign in to request AI tag suggestions.");
-        return;
-      }
       try {
         const response = await fetch("/api/ai/tag-optimizer", {
           method: "POST",
-          headers: { "Content-Type": "application/json", "x-user-id": userId },
+          headers: { "Content-Type": "application/json" },
           body: JSON.stringify({
             keywordId: keyword.id,
             listingTitle: keyword.term,
@@ -816,7 +305,7 @@
         setOptimizerLoading(false);
       }
     },
-    [userId],
+    [],
   );
 
   const handleViewDetails = useCallback(
@@ -867,13 +356,13 @@
       return "Connect an approved source and run a search to unlock lineage details.";
     }
 
-    const uniqueSources = (
-      responseSources.length ? responseSources : Array.from(new Set(results.map((item) => item.source)))
-    ).join(", ");
-    const freshest = results[0]?.freshness_ts ? new Date(results[0]?.freshness_ts).toLocaleString() : "Not yet synced";
-
-    return `Sources: ${uniqueSources || "synthetic"}. Freshness: ${freshest}. Tier focus: ${filters.tier.toUpperCase()}.`;
-  }, [responseSources, results, filters.tier]);
+    const uniqueSources = (responseSources.length ? responseSources : Array.from(new Set(results.map((item) => item.source)))).join(", ");
+    const freshest = results[0]?.freshness_ts
+      ? new Date(results[0]?.freshness_ts).toLocaleString()
+      : "Not yet synced";
+
+    return `Sources: ${uniqueSources || "synthetic"}. Freshness: ${freshest}. Tier focus: ${tierFilter.toUpperCase()}.`;
+  }, [responseSources, results, tierFilter]);
 
   const dataLineage = useMemo(() => {
     const freshest = results.reduce<string | null>((latest, record) => {
@@ -894,23 +383,6 @@
     };
   }, [responseSources, results]);
 
-  const tagTokens = useMemo(() => parseTagTokens(filters.tags), [filters.tags]);
-
-  const visibleResults = useMemo(() => {
-    if (!tagTokens.length) {
-      return results;
-    }
-    return results.filter((keyword) => {
-      const keywordTags = ((keyword.extras?.["tags"] as string[] | undefined) ?? []).map((tag) => tag.toLowerCase());
-      const normalizedTerm = keyword.term.toLowerCase();
-      return tagTokens.some((token) =>
-        normalizedTerm.includes(token) || keywordTags.some((tag) => tag.includes(token)),
-      );
-    });
-  }, [results, tagTokens]);
-
-  const filteredOutCount = results.length - visibleResults.length;
-
   const sparklinePoints = useMemo(() => {
     const deriveValue = (keyword: KeywordResult): number | null => {
       if (typeof keyword.compositeScore === "number" && Number.isFinite(keyword.compositeScore)) {
@@ -936,7 +408,7 @@
       return Number.isNaN(time) ? 0 : time;
     };
 
-    return visibleResults
+    return results
       .map((keyword) => {
         const value = deriveValue(keyword);
         if (value == null) {
@@ -953,7 +425,7 @@
       .sort((a, b) => a.order - b.order)
       .map(({ value, label, timestamp }) => ({ value, label, timestamp }))
       .slice(-24);
-  }, [visibleResults]);
+  }, [results]);
 
   const handleSubmit = useCallback(
     (event: React.FormEvent<HTMLFormElement>) => {
@@ -973,7 +445,6 @@
     if (!lineageSources.length) {
       return formatSourceLabel("synthetic");
     }
-<<<<<<< HEAD
     const mapped = lineageSources
       .map((source) => {
         const normalized = typeof source === "string" ? source.toLowerCase() : "";
@@ -1018,66 +489,6 @@
         return true;
       });
   }, [detailData]);
-=======
-    const mapped = responseSources.map((source) => SOURCE_DETAILS[source]?.title ?? source).join(", ");
-    return mapped || "synthetic";
-  }, [responseSources]);
->>>>>>> dc3474b4
-
-  const topOpportunity = useMemo(() => {
-    if (!visibleResults.length) {
-      return null;
-    }
-    const ranked = [...visibleResults].sort((a, b) => deriveOpportunityScore(b) - deriveOpportunityScore(a));
-    return ranked[0];
-  }, [visibleResults]);
-
-  const resetMarket = useCallback(() => {
-    setFilters((current) => ({ ...current, market: INITIAL_FILTERS.market }));
-  }, []);
-
-  const resetTier = useCallback(() => {
-    setFilters((current) => ({ ...current, tier: INITIAL_FILTERS.tier }));
-  }, []);
-
-  const resetSources = useCallback(() => {
-    setFilters((current) => ({ ...current, sources: [...availableSources] }));
-  }, [availableSources]);
-
-  const removeTag = useCallback((tag: string) => {
-    setFilters((current) => {
-      const tokens = parseTagTokens(current.tags).filter((token) => token !== tag.toLowerCase());
-      return { ...current, tags: tokens.join(tokens.length ? ", " : "") };
-    });
-  }, []);
-
-  const filterChips = useMemo<FilterChip[]>(() => {
-    const chips: FilterChip[] = [];
-
-    if (filters.market !== INITIAL_FILTERS.market) {
-      const label = `Market: ${MARKET_OPTIONS.find((option) => option.value === filters.market)?.label ?? filters.market}`;
-      chips.push({ id: "market", label, onRemove: resetMarket });
-    }
-
-    if (filters.tier !== INITIAL_FILTERS.tier) {
-      const label = `Tier: ${filters.tier}`;
-      chips.push({ id: "tier", label, onRemove: resetTier });
-    }
-
-    if (filters.sources.length !== availableSources.length) {
-      chips.push({
-        id: "sources",
-        label: `Sources: ${filters.sources.map((source) => SOURCE_DETAILS[source]?.title ?? source).join(", ")}`,
-        onRemove: resetSources,
-      });
-    }
-
-    parseTagTokens(filters.tags).forEach((token) => {
-      chips.push({ id: `tag-${token}`, label: `Tag: ${token}`, onRemove: () => removeTag(token) });
-    });
-
-    return chips;
-  }, [filters, availableSources, resetMarket, resetTier, resetSources, removeTag]);
 
   return (
     <div className="keywords-page">
@@ -1093,11 +504,11 @@
         <dl className="keywords-hero__meta">
           <div>
             <dt>Plan tier</dt>
-            <dd>{filters.tier === "growth" ? "Growth Scale Plan" : filters.tier}</dd>
+            <dd>{tierFilter === "growth" ? "Growth Scale Plan" : tierFilter}</dd>
           </div>
           <div>
             <dt>Market focus</dt>
-            <dd>{MARKET_OPTIONS.find((option) => option.value === filters.market)?.label ?? "United States"}</dd>
+            <dd>{MARKET_OPTIONS.find((option) => option.value === marketFilter)?.label ?? "United States"}</dd>
           </div>
           <div>
             <dt>Active sources</dt>
@@ -1107,17 +518,85 @@
       </section>
 
       <div className="keywords-layout">
-        <KeywordFilters
-          filters={filters}
-          chips={filterChips}
-          availableSources={availableSources}
-          disabled={loading}
-          onClearAll={clearAllFilters}
-          onToggleSource={toggleSource}
-          onMarketChange={(value) => setFilters((current) => ({ ...current, market: value }))}
-          onTierChange={(tier) => setFilters((current) => ({ ...current, tier }))}
-          onTagChange={(value) => setFilters((current) => ({ ...current, tags: value }))}
-        />
+        <aside className="keywords-filters">
+          <div className="filter-card" aria-labelledby="filter-sources">
+            <header>
+              <h2 id="filter-sources">Sources</h2>
+              <button type="button" onClick={clearAllFilters} disabled={loading}>
+                Clear all
+              </button>
+            </header>
+            <p>Select the marketplaces and synthetic feeds that fuel opportunity scoring.</p>
+            <div className="keywords-sources__options">
+              {availableSources.map((source) => {
+                const active = sourceFilters.includes(source);
+                const detail = SOURCE_DETAILS[source];
+                return (
+                  <label key={source} className={active ? "source-option is-active" : "source-option"}>
+                    <input
+                      type="checkbox"
+                      checked={active}
+                      onChange={() => toggleSource(source)}
+                      disabled={loading || (active && sourceFilters.length === 1)}
+                    />
+                    <span className="source-option__content">
+                      <span className="source-option__title">{detail?.title ?? source}</span>
+                      <span className="source-option__description">{detail?.description ?? ""}</span>
+                    </span>
+                  </label>
+                );
+              })}
+            </div>
+          </div>
+
+          <div className="filter-card" aria-labelledby="filter-market">
+            <header>
+              <h2 id="filter-market">Market</h2>
+            </header>
+            <p>Align results with the regional storefront you operate.</p>
+            <select
+              value={marketFilter}
+              onChange={(event) => setMarketFilter(event.target.value)}
+              disabled={loading}
+            >
+              {MARKET_OPTIONS.map((option) => (
+                <option key={option.value} value={option.value}>
+                  {option.label}
+                </option>
+              ))}
+            </select>
+          </div>
+
+          <div className="filter-card" aria-labelledby="filter-tier">
+            <header>
+              <h2 id="filter-tier">Tier focus</h2>
+            </header>
+            <p>Preview how opportunities shift across monetisation tiers.</p>
+            <select
+              value={tierFilter}
+              onChange={(event) => setTierFilter(event.target.value as PlanTier)}
+              disabled={loading}
+            >
+              <option value="free">Starter</option>
+              <option value="growth">Growth</option>
+              <option value="scale">Scale</option>
+            </select>
+          </div>
+
+          <div className="filter-card" aria-labelledby="filter-tags">
+            <header>
+              <h2 id="filter-tags">Tag keywords</h2>
+            </header>
+            <p>Track the thematic focus you want surfaced in AI suggestions.</p>
+            <input
+              type="text"
+              value={tagFilter}
+              onChange={(event) => setTagFilter(event.target.value)}
+              placeholder="e.g. boho, nursery, eco"
+              disabled={loading}
+            />
+          </div>
+        </aside>
 
         <div className="keywords-main">
           <section className="keywords-search-card surface-card" aria-label="Keyword search controls">
@@ -1156,7 +635,6 @@
 
           {error ? <div className="keyword-error">{error}</div> : null}
 
-<<<<<<< HEAD
           <section className="keywords-results-card surface-card" aria-live="polite">
             <header className="keywords-results__header">
               <div>
@@ -1526,38 +1004,6 @@
           </div>
         </div>
       ) : null}
-=======
-          <KeywordResultsTable
-            results={visibleResults}
-            loading={loading}
-            query={lastSuccessfulQuery || query}
-            filteredOutCount={filteredOutCount}
-            sourceLineageLabel={sourceLineageLabel}
-            dataLineage={dataLineage}
-            onWatchlist={handleWatchlist}
-            onOptimize={handleOptimize}
-            topOpportunity={topOpportunity}
-          />
-
-          <KeywordInsightsPanel
-            insights={insights}
-            complianceNotes={complianceNotes}
-            dataLineage={dataLineage}
-            sparklinePoints={sparklinePoints}
-            tagTokens={tagTokens}
-          />
-        </div>
-      </div>
-
-      <TagOptimizerModal
-        open={optimizerOpen}
-        keyword={selectedKeyword}
-        loading={optimizerLoading}
-        error={optimizerError}
-        result={optimizerResult}
-        onClose={() => setOptimizerOpen(false)}
-      />
->>>>>>> dc3474b4
     </div>
   );
 }