"use client";

import { useCallback, useEffect, useMemo, useState } from "react";

import KeywordSparkline from "@/components/keywords/KeywordSparkline";
import { useToast } from "@/components/ui/ToastProvider";
import { useAnalytics } from "@/lib/analytics/use-analytics";

type PlanTier = "free" | "growth" | "scale";

type KeywordResult = {
  id?: string;
  term: string;
  source: string;
  market: string;
  similarity: number;
  ai_opportunity_score?: number | null;
  trend_momentum?: number | null;
  freshness_ts?: string | null;
  method?: string | null;
  extras?: Record<string, unknown> | null;
  compositeScore?: number;
};

type SearchResponse = {
  query: string;
  market: string;
  source: string;
  plan: PlanTier;
  sources: string[];
  results: KeywordResult[];
  insights?: {
    summary: string;
    generatedAt: string;
    model: string;
  };
};

type TagOptimizerResult = {
  tags: string[];
  reasoning: string;
  confidence: number;
  model: string;
};

const SOURCE_DETAILS: Record<string, { title: string; description: string }> = {
  synthetic: {
    title: "Synthetic AI",
    description: "Simulated demand signals to explore new territory.",
  },
  amazon: {
    title: "Amazon Marketplace",
    description: "Real buyer search data for commercial alignment.",
  },
};

export default function KeywordsPage(): JSX.Element {
  const [query, setQuery] = useState("");
  const [results, setResults] = useState<KeywordResult[]>([]);
  const [insights, setInsights] = useState<SearchResponse["insights"] | null>(null);
  const [loading, setLoading] = useState(false);
  const [error, setError] = useState<string | null>(null);
  const [lastQuery, setLastQuery] = useState<string>("");
  const [bootstrapped, setBootstrapped] = useState(false);
  const [planTier, setPlanTier] = useState<PlanTier>("growth");
  const [responsePlan, setResponsePlan] = useState<PlanTier>("growth");
  const [sourceFilters, setSourceFilters] = useState<string[]>(["synthetic", "amazon"]);
  const [responseSources, setResponseSources] = useState<string[]>(["synthetic", "amazon"]);

  const [optimizerOpen, setOptimizerOpen] = useState(false);
  const [optimizerLoading, setOptimizerLoading] = useState(false);
  const [optimizerResult, setOptimizerResult] = useState<TagOptimizerResult | null>(null);
  const [optimizerError, setOptimizerError] = useState<string | null>(null);
  const [selectedKeyword, setSelectedKeyword] = useState<KeywordResult | null>(null);

  const { push } = useToast();
  const analytics = useAnalytics();

<<<<<<< HEAD
  const availableSources = useMemo(() => {
    if (planTier === "free") {
      return ["synthetic"];
    }
    return ["synthetic", "amazon"];
  }, [planTier]);
  const availableSources = useMemo(() => ["synthetic", "amazon"], []);
=======
  const availableSources = useMemo(() => Object.keys(SOURCE_DETAILS), []);
>>>>>>> 306ab9cb

  const toggleSource = useCallback(
    (source: string) => {
      setSourceFilters((current) => {
        const normalized = source.toLowerCase();
        if (current.includes(normalized)) {
          if (current.length === 1) {
            return current;
          }
          return current.filter((item) => item !== normalized);
        }
        return Array.from(new Set([...current, normalized]));
      });
    },
    [],
  );

  useEffect(() => {
    setSourceFilters((current) => {
      const normalized = current.filter((item) => availableSources.includes(item));
      if (normalized.length === 0) {
        return availableSources;
      }
      return normalized;
    });
  }, [availableSources]);

  const performSearch = useCallback(
    async (term: string) => {
      const normalizedTerm = term.trim();
      if (!normalizedTerm) {
        return;
      }
      setLoading(true);
      setError(null);
      try {
        const response = await fetch("/api/keywords/search", {
          method: "POST",
          headers: { "Content-Type": "application/json" },
          body: JSON.stringify({
            query: normalizedTerm,
            market: "us",
            limit: 25,
            plan: planTier,
            plan: "growth",
            sources: sourceFilters,
          }),
        });

        if (!response.ok) {
          const payload = await response.json().catch(() => ({}));
          throw new Error(payload.error ?? `Keyword search failed (${response.status})`);
        }

        const payload = (await response.json()) as SearchResponse;
        setResults(payload.results ?? []);
        setInsights(payload.insights ?? null);
        setLastQuery(payload.query ?? term);
        setResponsePlan(payload.plan ?? planTier);
        setLastQuery(payload.query ?? normalizedTerm);
        setResponseSources(payload.sources ?? sourceFilters);
        analytics.capture("keywords.search.completed", {
          term,
          responsePlan: payload.plan ?? planTier,
          resultCount: payload.results?.length ?? 0,
          sources: payload.sources ?? sourceFilters,
        });
      } catch (err) {
        console.error("Failed to execute keyword search", err);
        setError(err instanceof Error ? err.message : "Unexpected error occurred");
        analytics.capture("keywords.search.failed", {
          term,
          message: err instanceof Error ? err.message : String(err),
        });
      } finally {
        setLoading(false);
      }
    },
    [analytics, planTier, sourceFilters],
    [sourceFilters],
  );

  const handleWatchlist = useCallback(
    async (keyword: KeywordResult) => {
      try {
        const response = await fetch("/api/watchlists/add", {
          method: "POST",
          headers: { "Content-Type": "application/json" },
          body: JSON.stringify({ keywordId: keyword.id, watchlistName: "Lexy Tracking" }),
        });
        if (!response.ok) {
          const payload = await response.json().catch(() => ({}));
          throw new Error(payload.error ?? `Unable to add keyword (${response.status})`);
        }
        push({
          title: "Added to watchlist",
          description: `\"${keyword.term}\" is now monitored.`,
          tone: "success",
        });
        analytics.capture("watchlists.item.added", {
          keywordId: keyword.id,
          keywordTerm: keyword.term,
          market: keyword.market,
        });
      } catch (err) {
        console.error("Failed to add keyword to watchlist", err);
        push({
          title: "Watchlist error",
          description: err instanceof Error ? err.message : "Unexpected error",
          tone: "error",
        });
        analytics.capture("watchlists.item.add.failed", {
          keywordId: keyword.id,
          keywordTerm: keyword.term,
          message: err instanceof Error ? err.message : String(err),
        });
      }
    },
    [analytics, push],
  );

  const handleOptimize = useCallback(
    async (keyword: KeywordResult) => {
      setSelectedKeyword(keyword);
      setOptimizerOpen(true);
      setOptimizerLoading(true);
      setOptimizerResult(null);
      setOptimizerError(null);
      try {
        const response = await fetch("/api/ai/tag-optimizer", {
          method: "POST",
          headers: { "Content-Type": "application/json" },
          body: JSON.stringify({
            keywordId: keyword.id,
            listingTitle: keyword.term,
            market: keyword.market,
            currentTags: keyword.extras?.["tags"] as string[] | undefined,
            goals: ["visibility", "conversion"],
          }),
        });

        if (!response.ok) {
          const payload = await response.json().catch(() => ({}));
          throw new Error(payload.error ?? `Optimizer request failed (${response.status})`);
        }

        const payload = (await response.json()) as TagOptimizerResult;
        setOptimizerResult(payload);
        analytics.capture("keywords.optimizer.completed", {
          keywordId: keyword.id,
          keywordTerm: keyword.term,
          confidence: payload.confidence,
          model: payload.model,
        });
      } catch (err) {
        console.error("Failed to optimize tags", err);
        setOptimizerError(err instanceof Error ? err.message : "Unexpected error");
        analytics.capture("keywords.optimizer.failed", {
          keywordId: keyword.id,
          keywordTerm: keyword.term,
          message: err instanceof Error ? err.message : String(err),
        });
      } finally {
        setOptimizerLoading(false);
      }
    },
    [analytics],
  );

  const complianceNotes = useMemo(() => {
    if (!results.length) {
      return "We refresh your results whenever new data arrives and keep track of where each idea began.";
    }

    const uniqueSources = (responseSources.length ? responseSources : Array.from(new Set(results.map((item) => item.source)))).join(", ");
    const freshest = results[0]?.freshness_ts
      ? new Date(results[0]?.freshness_ts).toLocaleString()
      : "Not yet synced";

    return `Source(s): ${uniqueSources || "synthetic"}. Freshness: ${freshest}. Retrieval method adjusts per provider to maintain accuracy.`;
  }, [responseSources, results]);

  const dataLineage = useMemo(() => {
    const freshest = results.reduce<string | null>((latest, record) => {
      if (!record.freshness_ts) {
        return latest;
      }
      const timestamp = record.freshness_ts;
      if (!latest) {
        return timestamp;
      }
      return new Date(timestamp).getTime() > new Date(latest).getTime() ? timestamp : latest;
    }, null);

    return {
      sources: responseSources.length ? responseSources : ["synthetic"],
      freshest: freshest ? new Date(freshest).toLocaleString() : "Not yet synced",
      recordCount: results.length,
    };
  }, [responseSources, results]);

  const sparklinePoints = useMemo(() => {
    const deriveValue = (keyword: KeywordResult): number | null => {
      if (typeof keyword.compositeScore === "number" && Number.isFinite(keyword.compositeScore)) {
        return Math.max(0, Math.min(1, keyword.compositeScore));
      }
      if (typeof keyword.trend_momentum === "number" && Number.isFinite(keyword.trend_momentum)) {
        return Math.max(0, Math.min(1, keyword.trend_momentum));
      }
      if (typeof keyword.ai_opportunity_score === "number" && Number.isFinite(keyword.ai_opportunity_score)) {
        return Math.max(0, Math.min(1, keyword.ai_opportunity_score));
      }
      if (Number.isFinite(keyword.similarity)) {
        return Math.max(0, Math.min(1, keyword.similarity));
      }
      return null;
    };

    const parseTimestamp = (value: string | null | undefined): number => {
      if (!value) {
        return 0;
      }
      const time = new Date(value).getTime();
      return Number.isNaN(time) ? 0 : time;
    };

    return results
      .map((keyword) => {
        const value = deriveValue(keyword);
        if (value == null) {
          return null;
        }
        return {
          value,
          label: keyword.term,
          timestamp: keyword.freshness_ts ?? null,
          order: parseTimestamp(keyword.freshness_ts),
        };
      })
      .filter((entry): entry is NonNullable<typeof entry> => entry !== null)
      .sort((a, b) => a.order - b.order)
      .map(({ value, label, timestamp }) => ({ value, label, timestamp }))
      .slice(-24);
  }, [results]);

  const handleSubmit = useCallback(
    (event: React.FormEvent<HTMLFormElement>) => {
      event.preventDefault();
      void performSearch(query);
    },
    [performSearch, query],
  );

  const lastSuccessfulQuery = lastQuery;
  const canRefresh = Boolean(lastSuccessfulQuery);

  const sourceLineageLabel = useMemo(() => {
    if (!responseSources.length) {
      return "synthetic";
    }
    const mapped = responseSources
      .map((source) => SOURCE_DETAILS[source]?.title ?? source)
      .join(", ");
    return mapped || "synthetic";
  }, [responseSources]);

  return (
    <div className="keywords-page">
      <section className="keywords-hero" aria-labelledby="keywords-title">
        <p className="keywords-hero__eyebrow">Search intelligence</p>
        <div className="keywords-hero__content">
          <div>
            <h1 id="keywords-title">Keyword Intelligence</h1>
            <p>
              Explore synthetic demand signals and surface high-propensity commerce keywords. Results are ranked via
              embeddings with deterministic fallbacks when AI is offline.
            </p>
          </div>
          <dl className="keywords-hero__meta">
            <div>
              <dt>Active data sources</dt>
              <dd>{sourceLineageLabel}</dd>
            </div>
            <div>
              <dt>Ideas in view</dt>
              <dd aria-live="polite">{results.length}</dd>
            </div>
            <div>
              <dt>Latest sync</dt>
              <dd>{dataLineage.freshest}</dd>
            </div>
          </dl>
        </div>
      </section>

      <section className="keywords-controls" aria-label="Keyword search controls">
        <form className="keywords-search-form" onSubmit={handleSubmit}>
          <div className="keywords-search-form__field">
            <label htmlFor="keyword-query">Keyword or product idea</label>
            <div className="keywords-search-form__input">
              <input
                id="keyword-query"
                value={query}
                onChange={(event) => setQuery(event.target.value)}
                placeholder="Search for opportunities, e.g. boho nursery decor"
                disabled={loading}
                autoComplete="off"
                aria-describedby="keyword-hint"
              />
            </div>
            <p id="keyword-hint" className="keywords-search-form__hint">
              Press Enter or use the Search button to run analysis.
            </p>
          </div>
          <div className="keywords-search-form__actions">
            <button type="submit" disabled={loading || !query.trim()}>
              {loading ? "Searching…" : "Search"}
            </button>
            <button
              type="button"
              onClick={() => void performSearch(query.trim() || lastSuccessfulQuery)}
              disabled={loading || (!query.trim() && !canRefresh)}
            >
              Refresh last search
            </button>
          </div>
        </form>
<<<<<<< HEAD
      </div>

      <div className="keywords-filters">
        <div>
          <label htmlFor="plan-tier">Plan tier</label>
          <select
            id="plan-tier"
            value={planTier}
            onChange={(event) => setPlanTier(event.target.value as PlanTier)}
            disabled={loading}
          >
            <option value="free">Free</option>
            <option value="growth">Growth</option>
            <option value="scale">Scale</option>
          </select>
        </div>
        <div className="keywords-source-toggles">
          <span>Sources</span>
          {availableSources.map((source) => {
            const active = sourceFilters.includes(source);
            return (
              <button
                key={source}
                type="button"
                className={active ? "source-toggle active" : "source-toggle"}
                onClick={() => toggleSource(source)}
                disabled={loading || (active && sourceFilters.length === 1)}
              >
                {source}
              </button>
            );
          })}
        </div>
        <button
          type="button"
          className="keywords-refresh"
          onClick={() => void performSearch(query.trim() || lastSuccessfulQuery)}
          disabled={loading || (!query.trim() && !canRefresh)}
        >
          Refresh
        </button>
      </div>
=======

        <fieldset className="keywords-sources" disabled={loading}>
          <legend>Data sources</legend>
          <p className="keywords-sources__hint">
            Blend synthetic exploration with marketplace signals. Disable a source to focus insights on a single channel.
          </p>
          <div className="keywords-sources__options">
            {availableSources.map((source) => {
              const active = sourceFilters.includes(source);
              const detail = SOURCE_DETAILS[source];
              return (
                <label key={source} className={active ? "source-option is-active" : "source-option"}>
                  <input
                    type="checkbox"
                    checked={active}
                    onChange={() => toggleSource(source)}
                    disabled={loading || (active && sourceFilters.length === 1)}
                  />
                  <span className="source-option__content">
                    <span className="source-option__title">{detail?.title ?? source}</span>
                    <span className="source-option__description">{detail?.description ?? ""}</span>
                  </span>
                </label>
              );
            })}
          </div>
        </fieldset>
      </section>
>>>>>>> 306ab9cb

      {error ? (
        <div className="keyword-error">{error}</div>
      ) : (
        <div className="keywords-layout">
          <section className="keywords-results" aria-live="polite">
            <header className="keywords-results__header">
              <div>
                <h2>Results overview</h2>
                <p className="keyword-meta">Query: {lastSuccessfulQuery || "—"}</p>
              </div>
              <dl className="keywords-results__stats">
                <div>
                  <dt>Matches</dt>
                  <dd>{results.length}</dd>
                </div>
                <div>
                  <dt>Sources</dt>
                  <dd>{sourceLineageLabel}</dd>
                </div>
                <div>
                  <dt>Freshest sync</dt>
                  <dd>{dataLineage.freshest}</dd>
                </div>
              </dl>
            </header>
            <div className="keywords-table">
              <table>
                <thead>
                  <tr>
                    <th scope="col">Term &amp; context</th>
                    <th scope="col">Relevance</th>
                    <th scope="col">Opportunity signals</th>
                    <th scope="col">Freshness</th>
                    <th scope="col">Actions</th>
                  </tr>
                </thead>
                <tbody>
                  {results.map((keyword) => {
                    const category = keyword.extras?.["category"];
                    const opportunityScore =
                      typeof keyword.ai_opportunity_score === "number"
                        ? keyword.ai_opportunity_score.toFixed(2)
                        : "—";
                    const trendMomentum =
                      typeof keyword.trend_momentum === "number"
                        ? keyword.trend_momentum.toFixed(2)
                        : "—";
                    return (
                      <tr key={`${keyword.term}-${keyword.market}`}>
                        <td>
                          <div className="keyword-term">
                            <strong>{keyword.term}</strong>
                            <ul className="keyword-term__meta">
                              <li>{keyword.market.toUpperCase()}</li>
                              <li>{SOURCE_DETAILS[keyword.source]?.title ?? keyword.source}</li>
                              {category ? <li>Category: {String(category)}</li> : null}
                            </ul>
                          </div>
                        </td>
                        <td>
                          <dl className="keyword-score-list">
                            <div>
                              <dt>Similarity</dt>
                              <dd>{(keyword.similarity * 100).toFixed(1)}%</dd>
                            </div>
                            <div>
                              <dt>Composite</dt>
                              <dd>
                                {typeof keyword.compositeScore === "number"
                                  ? `${(keyword.compositeScore * 100).toFixed(1)}%`
                                  : "—"}
                              </dd>
                            </div>
                          </dl>
                        </td>
                        <td>
                          <dl className="keyword-score-list">
                            <div>
                              <dt>AI opportunity</dt>
                              <dd>{opportunityScore}</dd>
                            </div>
                            <div>
                              <dt>Trend momentum</dt>
                              <dd>{trendMomentum}</dd>
                            </div>
                          </dl>
                        </td>
                        <td>
                          <span className="keyword-freshness">
                            {keyword.freshness_ts
                              ? new Date(keyword.freshness_ts).toLocaleString()
                              : "Pending sync"}
                          </span>
                        </td>
                        <td className="keyword-actions">
                          <button className="keyword-watch" onClick={() => handleWatchlist(keyword)}>
                            Add to watchlist
                          </button>
                          <button className="keyword-optimize" onClick={() => void handleOptimize(keyword)}>
                            Optimize tags
                          </button>
                        </td>
                      </tr>
                    );
                  })}
                  {!results.length && !loading ? (
                    <tr>
                      <td colSpan={5} className="keywords-empty">
                        <h3>No keyword insights yet</h3>
                        <p>Start by running a search above to populate the opportunity map.</p>
                      </td>
                    </tr>
                  ) : null}
                </tbody>
              </table>
            </div>
          </section>

          <aside className="keywords-panel" aria-label="Keyword insights and guidance">
            <section>
              <h3>Helpful Highlights</h3>
              <p className="keyword-summary">
                {insights?.summary ?? "Run a search to see helpful keyword tips."}
              </p>
              <div className="keyword-insight-meta">
                <span>
                  Last updated:
                  {" "}
                  {insights?.generatedAt
                    ? new Date(insights.generatedAt).toLocaleString()
                    : "Not available yet"}
                </span>
              </div>
              <KeywordSparkline points={sparklinePoints} />
            </section>

            <section>
              <h3>Update Notes</h3>
              <p>{complianceNotes}</p>
            </section>

            <section>
              <h3>Data Info</h3>
              <dl className="keyword-data-info">
                <div>
                  <dt>Sources</dt>
                  <dd>{dataLineage.sources.join(", ")}</dd>
                </div>
                <div>
                  <dt>Freshest Sync</dt>
                  <dd>{dataLineage.freshest}</dd>
                </div>
                <div>
                  <dt>Records</dt>
                  <dd>{dataLineage.recordCount}</dd>
                </div>
              </dl>
            </section>

            <section>
              <h3>Quick Tips</h3>
              <ul>
                <li>Check your keyword list often so it stays up to date.</li>
                <li>Refresh your sources regularly to keep marketplace news fresh.</li>
                <li>Add important terms to your watchlist to keep an eye on them.</li>
              </ul>
            </section>
          </aside>
        </div>
      )}

      {optimizerOpen ? (
        <div className="modal-backdrop" role="dialog" aria-modal="true">
          <div className="modal">
            <header>
              <h2>Tag Optimizer</h2>
              <button
                type="button"
                className="modal-close"
                aria-label="Close optimizer"
                onClick={() => setOptimizerOpen(false)}
              >
                ×
              </button>
            </header>
            <div className="modal-body">
              {selectedKeyword ? (
                <p className="modal-subtitle">
                  Keyword context: <strong>{selectedKeyword.term}</strong> ({selectedKeyword.market})
                </p>
              ) : null}
              {optimizerLoading ? <p>Generating AI suggestions…</p> : null}
              {optimizerError ? <p className="modal-error">{optimizerError}</p> : null}
              {optimizerResult ? (
                <div className="optimizer-result">
                  <h3>
                    Suggested Tags <span>({optimizerResult.model})</span>
                  </h3>
                  <ul>
                    {optimizerResult.tags.map((tag) => (
                      <li key={tag}>
                        <code>{tag}</code>
                      </li>
                    ))}
                  </ul>
                  <p className="optimizer-reasoning">{optimizerResult.reasoning}</p>
                  <p className="optimizer-confidence">
                    Confidence: {(optimizerResult.confidence * 100).toFixed(0)}%
                  </p>
                </div>
              ) : null}
            </div>
            <footer>
              <button type="button" className="keyword-watch" onClick={() => setOptimizerOpen(false)}>
                Close
              </button>
            </footer>
          </div>
        </div>
      ) : null}
    </div>
  );
}<|MERGE_RESOLUTION|>--- conflicted
+++ resolved
@@ -43,17 +43,6 @@
   model: string;
 };
 
-const SOURCE_DETAILS: Record<string, { title: string; description: string }> = {
-  synthetic: {
-    title: "Synthetic AI",
-    description: "Simulated demand signals to explore new territory.",
-  },
-  amazon: {
-    title: "Amazon Marketplace",
-    description: "Real buyer search data for commercial alignment.",
-  },
-};
-
 export default function KeywordsPage(): JSX.Element {
   const [query, setQuery] = useState("");
   const [results, setResults] = useState<KeywordResult[]>([]);
@@ -76,7 +65,6 @@
   const { push } = useToast();
   const analytics = useAnalytics();
 
-<<<<<<< HEAD
   const availableSources = useMemo(() => {
     if (planTier === "free") {
       return ["synthetic"];
@@ -84,9 +72,6 @@
     return ["synthetic", "amazon"];
   }, [planTier]);
   const availableSources = useMemo(() => ["synthetic", "amazon"], []);
-=======
-  const availableSources = useMemo(() => Object.keys(SOURCE_DETAILS), []);
->>>>>>> 306ab9cb
 
   const toggleSource = useCallback(
     (source: string) => {
@@ -343,78 +328,34 @@
   const lastSuccessfulQuery = lastQuery;
   const canRefresh = Boolean(lastSuccessfulQuery);
 
-  const sourceLineageLabel = useMemo(() => {
-    if (!responseSources.length) {
-      return "synthetic";
-    }
-    const mapped = responseSources
-      .map((source) => SOURCE_DETAILS[source]?.title ?? source)
-      .join(", ");
-    return mapped || "synthetic";
-  }, [responseSources]);
-
   return (
     <div className="keywords-page">
-      <section className="keywords-hero" aria-labelledby="keywords-title">
-        <p className="keywords-hero__eyebrow">Search intelligence</p>
-        <div className="keywords-hero__content">
-          <div>
-            <h1 id="keywords-title">Keyword Intelligence</h1>
-            <p>
-              Explore synthetic demand signals and surface high-propensity commerce keywords. Results are ranked via
-              embeddings with deterministic fallbacks when AI is offline.
-            </p>
-          </div>
-          <dl className="keywords-hero__meta">
-            <div>
-              <dt>Active data sources</dt>
-              <dd>{sourceLineageLabel}</dd>
-            </div>
-            <div>
-              <dt>Ideas in view</dt>
-              <dd aria-live="polite">{results.length}</dd>
-            </div>
-            <div>
-              <dt>Latest sync</dt>
-              <dd>{dataLineage.freshest}</dd>
-            </div>
-          </dl>
+      <div className="keywords-header">
+        <div>
+          <h1>Keyword Intelligence</h1>
+          <p>
+            Explore synthetic demand signals and surface high-propensity commerce keywords. Results are
+            ranked via embeddings with deterministic fallbacks when AI is offline.
+          </p>
         </div>
-      </section>
-
-      <section className="keywords-controls" aria-label="Keyword search controls">
-        <form className="keywords-search-form" onSubmit={handleSubmit}>
-          <div className="keywords-search-form__field">
-            <label htmlFor="keyword-query">Keyword or product idea</label>
-            <div className="keywords-search-form__input">
-              <input
-                id="keyword-query"
-                value={query}
-                onChange={(event) => setQuery(event.target.value)}
-                placeholder="Search for opportunities, e.g. boho nursery decor"
-                disabled={loading}
-                autoComplete="off"
-                aria-describedby="keyword-hint"
-              />
-            </div>
-            <p id="keyword-hint" className="keywords-search-form__hint">
-              Press Enter or use the Search button to run analysis.
-            </p>
-          </div>
-          <div className="keywords-search-form__actions">
-            <button type="submit" disabled={loading || !query.trim()}>
-              {loading ? "Searching…" : "Search"}
-            </button>
-            <button
-              type="button"
-              onClick={() => void performSearch(query.trim() || lastSuccessfulQuery)}
-              disabled={loading || (!query.trim() && !canRefresh)}
-            >
-              Refresh last search
-            </button>
-          </div>
+      </div>
+
+      <div className="keywords-filters">
+        <form className="keywords-search" onSubmit={handleSubmit}>
+          <label className="sr-only" htmlFor="keyword-query">
+            Search keywords
+          </label>
+          <input
+            id="keyword-query"
+            value={query}
+            onChange={(event) => setQuery(event.target.value)}
+            placeholder="e.g. boho nursery decor"
+            disabled={loading}
+          />
+          <button type="submit" disabled={loading || !query.trim()}>
+            {loading ? "Searching…" : "Search"}
+          </button>
         </form>
-<<<<<<< HEAD
       </div>
 
       <div className="keywords-filters">
@@ -457,156 +398,81 @@
           Refresh
         </button>
       </div>
-=======
-
-        <fieldset className="keywords-sources" disabled={loading}>
-          <legend>Data sources</legend>
-          <p className="keywords-sources__hint">
-            Blend synthetic exploration with marketplace signals. Disable a source to focus insights on a single channel.
-          </p>
-          <div className="keywords-sources__options">
-            {availableSources.map((source) => {
-              const active = sourceFilters.includes(source);
-              const detail = SOURCE_DETAILS[source];
-              return (
-                <label key={source} className={active ? "source-option is-active" : "source-option"}>
-                  <input
-                    type="checkbox"
-                    checked={active}
-                    onChange={() => toggleSource(source)}
-                    disabled={loading || (active && sourceFilters.length === 1)}
-                  />
-                  <span className="source-option__content">
-                    <span className="source-option__title">{detail?.title ?? source}</span>
-                    <span className="source-option__description">{detail?.description ?? ""}</span>
-                  </span>
-                </label>
-              );
-            })}
-          </div>
-        </fieldset>
-      </section>
->>>>>>> 306ab9cb
 
       {error ? (
         <div className="keyword-error">{error}</div>
       ) : (
-        <div className="keywords-layout">
-          <section className="keywords-results" aria-live="polite">
-            <header className="keywords-results__header">
+        <div className="keywords-grid">
+          <div className="keywords-table">
+            <header>
               <div>
-                <h2>Results overview</h2>
-                <p className="keyword-meta">Query: {lastSuccessfulQuery || "—"}</p>
+                <h2>Results</h2>
+                <span className="keyword-meta">Query: {lastSuccessfulQuery || "—"}</span>
               </div>
-              <dl className="keywords-results__stats">
-                <div>
-                  <dt>Matches</dt>
-                  <dd>{results.length}</dd>
-                </div>
-                <div>
-                  <dt>Sources</dt>
-                  <dd>{sourceLineageLabel}</dd>
-                </div>
-                <div>
-                  <dt>Freshest sync</dt>
-                  <dd>{dataLineage.freshest}</dd>
-                </div>
-              </dl>
+              <div className="keyword-meta">{results.length} matches</div>
             </header>
-            <div className="keywords-table">
-              <table>
-                <thead>
+            <table>
+              <thead>
+                <tr>
+                  <th>Term</th>
+                  <th>Source</th>
+                  <th>Similarity</th>
+                  <th>Composite</th>
+                  <th>AI Opportunity</th>
+                  <th>Trend Momentum</th>
+                  <th>Freshness</th>
+                  <th>Actions</th>
+                </tr>
+              </thead>
+              <tbody>
+                {results.map((keyword) => (
+                  <tr key={`${keyword.term}-${keyword.market}`}>
+                    <td>
+                      <strong>{keyword.term}</strong>
+                      {keyword.extras && keyword.extras["category"] ? (
+                        <span className="keyword-pill">{String(keyword.extras["category"])} </span>
+                      ) : null}
+                    </td>
+                    <td>
+                      <span className={`keyword-source-badge source-${keyword.source}`}>
+                        {keyword.source}
+                      </span>
+                    </td>
+                    <td>{(keyword.similarity * 100).toFixed(1)}%</td>
+                    <td>
+                      {typeof keyword.compositeScore === "number"
+                        ? `${(keyword.compositeScore * 100).toFixed(1)}%`
+                        : "—"}
+                    </td>
+                    <td>{keyword.ai_opportunity_score?.toFixed(2) ?? "—"}</td>
+                    <td>{keyword.trend_momentum?.toFixed(2) ?? "—"}</td>
+                    <td>
+                      {keyword.freshness_ts
+                        ? new Date(keyword.freshness_ts).toLocaleDateString()
+                        : "Pending"}
+                    </td>
+                    <td className="keyword-actions">
+                      <button className="keyword-watch" onClick={() => handleWatchlist(keyword)}>
+                        Add to Watchlist
+                      </button>
+                      <button className="keyword-optimize" onClick={() => void handleOptimize(keyword)}>
+                        Optimize Tags
+                      </button>
+                    </td>
+                  </tr>
+                ))}
+                {!results.length && !loading ? (
                   <tr>
-                    <th scope="col">Term &amp; context</th>
-                    <th scope="col">Relevance</th>
-                    <th scope="col">Opportunity signals</th>
-                    <th scope="col">Freshness</th>
-                    <th scope="col">Actions</th>
+                    <td colSpan={7} style={{ textAlign: "center", padding: "2rem" }}>
+                      No keywords yet. Run a search to populate this table.
+                    </td>
                   </tr>
-                </thead>
-                <tbody>
-                  {results.map((keyword) => {
-                    const category = keyword.extras?.["category"];
-                    const opportunityScore =
-                      typeof keyword.ai_opportunity_score === "number"
-                        ? keyword.ai_opportunity_score.toFixed(2)
-                        : "—";
-                    const trendMomentum =
-                      typeof keyword.trend_momentum === "number"
-                        ? keyword.trend_momentum.toFixed(2)
-                        : "—";
-                    return (
-                      <tr key={`${keyword.term}-${keyword.market}`}>
-                        <td>
-                          <div className="keyword-term">
-                            <strong>{keyword.term}</strong>
-                            <ul className="keyword-term__meta">
-                              <li>{keyword.market.toUpperCase()}</li>
-                              <li>{SOURCE_DETAILS[keyword.source]?.title ?? keyword.source}</li>
-                              {category ? <li>Category: {String(category)}</li> : null}
-                            </ul>
-                          </div>
-                        </td>
-                        <td>
-                          <dl className="keyword-score-list">
-                            <div>
-                              <dt>Similarity</dt>
-                              <dd>{(keyword.similarity * 100).toFixed(1)}%</dd>
-                            </div>
-                            <div>
-                              <dt>Composite</dt>
-                              <dd>
-                                {typeof keyword.compositeScore === "number"
-                                  ? `${(keyword.compositeScore * 100).toFixed(1)}%`
-                                  : "—"}
-                              </dd>
-                            </div>
-                          </dl>
-                        </td>
-                        <td>
-                          <dl className="keyword-score-list">
-                            <div>
-                              <dt>AI opportunity</dt>
-                              <dd>{opportunityScore}</dd>
-                            </div>
-                            <div>
-                              <dt>Trend momentum</dt>
-                              <dd>{trendMomentum}</dd>
-                            </div>
-                          </dl>
-                        </td>
-                        <td>
-                          <span className="keyword-freshness">
-                            {keyword.freshness_ts
-                              ? new Date(keyword.freshness_ts).toLocaleString()
-                              : "Pending sync"}
-                          </span>
-                        </td>
-                        <td className="keyword-actions">
-                          <button className="keyword-watch" onClick={() => handleWatchlist(keyword)}>
-                            Add to watchlist
-                          </button>
-                          <button className="keyword-optimize" onClick={() => void handleOptimize(keyword)}>
-                            Optimize tags
-                          </button>
-                        </td>
-                      </tr>
-                    );
-                  })}
-                  {!results.length && !loading ? (
-                    <tr>
-                      <td colSpan={5} className="keywords-empty">
-                        <h3>No keyword insights yet</h3>
-                        <p>Start by running a search above to populate the opportunity map.</p>
-                      </td>
-                    </tr>
-                  ) : null}
-                </tbody>
-              </table>
-            </div>
-          </section>
-
-          <aside className="keywords-panel" aria-label="Keyword insights and guidance">
+                ) : null}
+              </tbody>
+            </table>
+          </div>
+
+          <aside className="keywords-panel">
             <section>
               <h3>Helpful Highlights</h3>
               <p className="keyword-summary">
