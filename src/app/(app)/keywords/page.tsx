--- conflicted
+++ resolved
@@ -51,32 +51,6 @@
   model: string;
 };
 
-<<<<<<< HEAD
-type KeywordSample = {
-  id: string;
-  position: number | null;
-  source: string | null;
-  title: string | null;
-  url: string | null;
-  tags: string[];
-  capturedAt: string | null;
-  totalResults: number | null;
-  derivedMetrics: Record<string, unknown> | null;
-  listing: { id: string | null; title: string | null; url: string | null } | null;
-};
-
-type KeywordDetailPayload = {
-  keywordId: string;
-  keywordTerm: string | null;
-  keywordMarket: string | null;
-  provenanceId?: string | null;
-  source: string | null;
-  capturedAt: string | null;
-  totalResults: number | null;
-  samples: KeywordSample[];
-  listingExamples: Array<{ id: string | null; title: string | null; url: string | null }>;
-  summary: { tags: string[]; derivedMetrics: Record<string, unknown> | null } | null;
-=======
 type FiltersState = {
   sources: string[];
   market: string;
@@ -88,7 +62,6 @@
   id: string;
   label: string;
   onRemove?: () => void;
->>>>>>> ca56206e
 };
 
 const SOURCE_DETAILS: Record<string, { title: string; description: string }> = {
@@ -611,16 +584,12 @@
   const [loading, setLoading] = useState(false);
   const [error, setError] = useState<string | null>(null);
   const [lastQuery, setLastQuery] = useState<string>("");
-<<<<<<< HEAD
   const [availableSources, setAvailableSources] = useState<string[]>(INITIAL_SOURCE_KEYS);
   const [sourceFilters, setSourceFilters] = useState<string[]>(INITIAL_SOURCE_KEYS);
   const [responseSources, setResponseSources] = useState<string[]>(INITIAL_SOURCE_KEYS);
   const [marketFilter, setMarketFilter] = useState<string>("us");
   const [tierFilter, setTierFilter] = useState<PlanTier>("growth");
   const [tagFilter, setTagFilter] = useState<string>("");
-=======
-  const [responseSources, setResponseSources] = useState<string[]>([...INITIAL_FILTERS.sources]);
->>>>>>> ca56206e
 
   const [optimizerOpen, setOptimizerOpen] = useState(false);
   const [optimizerLoading, setOptimizerLoading] = useState(false);
@@ -723,7 +692,6 @@
         setResults(payload.results ?? []);
         setInsights(payload.insights ?? null);
         setLastQuery(payload.query ?? normalizedTerm);
-<<<<<<< HEAD
         const normalizedSources = Array.isArray(payload.sources)
           ? Array.from(
               new Set(
@@ -750,9 +718,6 @@
           merge((payload.results ?? []).map((item) => item.source));
           return Array.from(discovered);
         });
-=======
-        setResponseSources(payload.sources ?? filters.sources);
->>>>>>> ca56206e
       } catch (err) {
         console.error("Failed to execute keyword search", err);
         setError(err instanceof Error ? err.message : "Unexpected error occurred");
@@ -983,7 +948,6 @@
     if (!lineageSources.length) {
       return formatSourceLabel("synthetic");
     }
-<<<<<<< HEAD
     const mapped = lineageSources
       .map((source) => {
         const normalized = typeof source === "string" ? source.toLowerCase() : "";
@@ -1002,11 +966,6 @@
   const detailMarketLabel = detailKeyword ? detailKeyword.market.toUpperCase() : null;
   const detailCaptureTimestamp = formatTimestamp(detailData?.capturedAt ?? detailKeyword?.serp_captured_at ?? null);
   const detailTotalResults = detailData?.totalResults ?? detailKeyword?.serp_total_results ?? null;
-=======
-    const mapped = responseSources.map((source) => SOURCE_DETAILS[source]?.title ?? source).join(", ");
-    return mapped || "synthetic";
-  }, [responseSources]);
->>>>>>> ca56206e
 
   const topOpportunity = useMemo(() => {
     if (!visibleResults.length) {
@@ -1140,7 +1099,6 @@
 
           {error ? <div className="keyword-error">{error}</div> : null}
 
-<<<<<<< HEAD
           <section className="keywords-results-card surface-card" aria-live="polite">
             <header className="keywords-results__header">
               <div>
@@ -1490,38 +1448,6 @@
           </div>
         </div>
       ) : null}
-=======
-          <KeywordResultsTable
-            results={visibleResults}
-            loading={loading}
-            query={lastSuccessfulQuery || query}
-            filteredOutCount={filteredOutCount}
-            sourceLineageLabel={sourceLineageLabel}
-            dataLineage={dataLineage}
-            onWatchlist={handleWatchlist}
-            onOptimize={handleOptimize}
-            topOpportunity={topOpportunity}
-          />
-
-          <KeywordInsightsPanel
-            insights={insights}
-            complianceNotes={complianceNotes}
-            dataLineage={dataLineage}
-            sparklinePoints={sparklinePoints}
-            tagTokens={tagTokens}
-          />
-        </div>
-      </div>
-
-      <TagOptimizerModal
-        open={optimizerOpen}
-        keyword={selectedKeyword}
-        loading={optimizerLoading}
-        error={optimizerError}
-        result={optimizerResult}
-        onClose={() => setOptimizerOpen(false)}
-      />
->>>>>>> ca56206e
     </div>
   );
 }