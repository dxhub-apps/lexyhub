"use client";

import { useCallback, useEffect, useMemo, useState } from "react";
import Link from "next/link";
import {
  Alert,
  Box,
  Button,
  Card,
  CardContent,
  CardHeader,
  Chip,
  Dialog,
  DialogActions,
  DialogContent,
  DialogTitle,
  FormControl,
  Grid,
  InputLabel,
  MenuItem,
  Select,
  Stack,
  Table,
  TableBody,
  TableCell,
  TableContainer,
  TableHead,
  TableRow,
  TextField,
  ToggleButton,
  ToggleButtonGroup,
  Typography,
} from "@mui/material";

import KeywordSparkline from "@/components/keywords/KeywordSparkline";
import { useToast } from "@/components/ui/ToastProvider";

type PlanTier = "free" | "growth" | "scale";

type KeywordResult = {
  id?: string;
  term: string;
  source: string;
  market: string;
  similarity: number;
  ai_opportunity_score?: number | null;
  trend_momentum?: number | null;
  freshness_ts?: string | null;
  method?: string | null;
  extras?: Record<string, unknown> | null;
  compositeScore?: number;
};

type SearchResponse = {
  query: string;
  market: string;
  source: string;
  plan: PlanTier;
  sources: string[];
  results: KeywordResult[];
  insights?: {
    summary: string;
    generatedAt: string;
    model: string;
  };
};

type TagOptimizerResult = {
  tags: string[];
  reasoning: string;
  confidence: number;
  model: string;
};

export default function KeywordsPage(): JSX.Element {
  const [query, setQuery] = useState("");
  const [results, setResults] = useState<KeywordResult[]>([]);
  const [insights, setInsights] = useState<SearchResponse["insights"] | null>(null);
  const [loading, setLoading] = useState(false);
  const [error, setError] = useState<string | null>(null);
  const [lastQuery, setLastQuery] = useState<string>("");
<<<<<<< HEAD
  const [bootstrapped, setBootstrapped] = useState(false);
  const [selectedPlan, setSelectedPlan] = useState<PlanTier>("growth");
  const [responsePlan, setResponsePlan] = useState<PlanTier>("growth");
=======
>>>>>>> 6d9c9dd9
  const [sourceFilters, setSourceFilters] = useState<string[]>(["synthetic", "amazon"]);
  const [responseSources, setResponseSources] = useState<string[]>(["synthetic", "amazon"]);

  const [optimizerOpen, setOptimizerOpen] = useState(false);
  const [optimizerLoading, setOptimizerLoading] = useState(false);
  const [optimizerResult, setOptimizerResult] = useState<TagOptimizerResult | null>(null);
  const [optimizerError, setOptimizerError] = useState<string | null>(null);
  const [selectedKeyword, setSelectedKeyword] = useState<KeywordResult | null>(null);

  const { push } = useToast();

<<<<<<< HEAD
  const availableSources = useMemo(() => {
    if (selectedPlan === "free") {
      return ["synthetic"];
    }
    return ["synthetic", "amazon"];
  }, [selectedPlan]);
=======
  const availableSources = useMemo(() => ["synthetic", "amazon"], []);
>>>>>>> 6d9c9dd9

  const toggleSource = useCallback(
    (_event: React.MouseEvent<HTMLElement>, value: string | null) => {
      if (!value) {
        return;
      }
      setSourceFilters((current) => {
        const normalized = value.toLowerCase();
        if (current.includes(normalized)) {
          if (current.length === 1) {
            return current;
          }
          return current.filter((item) => item !== normalized);
        }
        return Array.from(new Set([...current, normalized]));
      });
    },
    [],
  );

  useEffect(() => {
    setSourceFilters((current) => {
      const normalized = current.filter((item) => availableSources.includes(item));
      if (normalized.length === 0) {
        return availableSources;
      }
      return normalized;
    });
  }, [availableSources]);

  const performSearch = useCallback(
    async (term: string) => {
      const normalizedTerm = term.trim();
      if (!normalizedTerm) {
        return;
      }
      setLoading(true);
      setError(null);
      try {
        const response = await fetch("/api/keywords/search", {
          method: "POST",
          headers: { "Content-Type": "application/json" },
          body: JSON.stringify({
            query: normalizedTerm,
            market: "us",
            limit: 25,
<<<<<<< HEAD
            plan: selectedPlan,
=======
            plan: "growth",
>>>>>>> 6d9c9dd9
            sources: sourceFilters,
          }),
        });

        if (!response.ok) {
          const payload = await response.json().catch(() => ({}));
          throw new Error(payload.error ?? `Keyword search failed (${response.status})`);
        }

        const payload = (await response.json()) as SearchResponse;
        setResults(payload.results ?? []);
        setInsights(payload.insights ?? null);
<<<<<<< HEAD
        setLastQuery(payload.query ?? term);
        setResponsePlan(payload.plan ?? selectedPlan);
=======
        setLastQuery(payload.query ?? normalizedTerm);
>>>>>>> 6d9c9dd9
        setResponseSources(payload.sources ?? sourceFilters);
      } catch (err) {
        console.error("Failed to execute keyword search", err);
        setError(err instanceof Error ? err.message : "Unexpected error occurred");
      } finally {
        setLoading(false);
      }
    },
<<<<<<< HEAD
    [selectedPlan, sourceFilters],
=======
    [sourceFilters],
>>>>>>> 6d9c9dd9
  );

  const handleWatchlist = useCallback(
    async (keyword: KeywordResult) => {
      try {
        const response = await fetch("/api/watchlists/add", {
          method: "POST",
          headers: { "Content-Type": "application/json" },
          body: JSON.stringify({ keywordId: keyword.id, watchlistName: "Lexy Tracking" }),
        });
        if (!response.ok) {
          const payload = await response.json().catch(() => ({}));
          throw new Error(payload.error ?? `Unable to add keyword (${response.status})`);
        }
        push({
          title: "Added to watchlist",
          description: `"${keyword.term}" is now monitored.`,
          tone: "success",
        });
      } catch (err) {
        console.error("Failed to add keyword to watchlist", err);
        push({
          title: "Watchlist error",
          description: err instanceof Error ? err.message : "Unexpected error",
          tone: "error",
        });
      }
    },
    [push],
  );

  const handleOptimize = useCallback(
    async (keyword: KeywordResult) => {
      setSelectedKeyword(keyword);
      setOptimizerOpen(true);
      setOptimizerLoading(true);
      setOptimizerResult(null);
      setOptimizerError(null);
      try {
        const response = await fetch("/api/ai/tag-optimizer", {
          method: "POST",
          headers: { "Content-Type": "application/json" },
          body: JSON.stringify({
            keywordId: keyword.id,
            listingTitle: keyword.term,
            market: keyword.market,
            currentTags: keyword.extras?.["tags"] as string[] | undefined,
            goals: ["visibility", "conversion"],
          }),
        });

        if (!response.ok) {
          const payload = await response.json().catch(() => ({}));
          throw new Error(payload.error ?? `Optimizer request failed (${response.status})`);
        }

        const payload = (await response.json()) as TagOptimizerResult;
        setOptimizerResult(payload);
      } catch (err) {
        console.error("Failed to optimize tags", err);
        setOptimizerError(err instanceof Error ? err.message : "Unexpected error");
      } finally {
        setOptimizerLoading(false);
      }
    },
    [],
  );

  const complianceNotes = useMemo(() => {
    if (!results.length) {
      return "We refresh your results whenever new data arrives and keep track of where each idea began.";
    }

    const uniqueSources = (responseSources.length
      ? responseSources
      : Array.from(new Set(results.map((item) => item.source)))).join(", ");
    const freshest = results[0]?.freshness_ts
      ? new Date(results[0]?.freshness_ts).toLocaleString()
      : "Not yet synced";

    return `Source(s): ${uniqueSources || "synthetic"}. Freshness: ${freshest}. Retrieval method adjusts per provider to maintain accuracy.`;
  }, [responseSources, results]);

  const dataLineage = useMemo(() => {
    const freshest = results.reduce<string | null>((latest, record) => {
      if (!record.freshness_ts) {
        return latest;
      }
      const timestamp = record.freshness_ts;
      if (!latest) {
        return timestamp;
      }
      return new Date(timestamp).getTime() > new Date(latest).getTime() ? timestamp : latest;
    }, null);

    return {
      sources: responseSources.length ? responseSources : ["synthetic"],
      freshest: freshest ? new Date(freshest).toLocaleString() : "Not yet synced",
      recordCount: results.length,
    };
  }, [responseSources, results]);

  const sparklinePoints = useMemo(() => {
    const deriveValue = (keyword: KeywordResult): number | null => {
      if (typeof keyword.compositeScore === "number" && Number.isFinite(keyword.compositeScore)) {
        return Math.max(0, Math.min(1, keyword.compositeScore));
      }
      if (typeof keyword.trend_momentum === "number" && Number.isFinite(keyword.trend_momentum)) {
        return Math.max(0, Math.min(1, keyword.trend_momentum));
      }
      if (typeof keyword.ai_opportunity_score === "number" && Number.isFinite(keyword.ai_opportunity_score)) {
        return Math.max(0, Math.min(1, keyword.ai_opportunity_score));
      }
      if (Number.isFinite(keyword.similarity)) {
        return Math.max(0, Math.min(1, keyword.similarity));
      }
      return null;
    };

    const parseTimestamp = (value: string | null | undefined): number => {
      if (!value) {
        return 0;
      }
      const time = new Date(value).getTime();
      return Number.isNaN(time) ? 0 : time;
    };

    return results
      .map((keyword) => {
        const value = deriveValue(keyword);
        if (value == null) {
          return null;
        }
        return {
          value,
          label: keyword.term,
          timestamp: keyword.freshness_ts ?? null,
          order: parseTimestamp(keyword.freshness_ts),
        };
      })
      .filter((entry): entry is NonNullable<typeof entry> => entry !== null)
      .sort((a, b) => a.order - b.order)
      .map(({ value, label, timestamp }) => ({ value, label, timestamp }))
      .slice(-24);
  }, [results]);

  const handleSubmit = useCallback(
    (event: React.FormEvent<HTMLFormElement>) => {
      event.preventDefault();
      void performSearch(query);
    },
    [performSearch, query],
  );

  const lastSuccessfulQuery = lastQuery;
  const canRefresh = Boolean(lastSuccessfulQuery);

  return (
<<<<<<< HEAD
    <Stack spacing={3}>
      <Card>
        <CardHeader
          title="Keyword Intelligence"
          subheader="Explore synthetic demand signals and surface high-propensity commerce keywords."
        />
        <CardContent>
          <Stack component="form" spacing={2} direction={{ xs: "column", md: "row" }} onSubmit={handleSubmit}>
            <TextField
              label="Search keywords"
              value={query}
              onChange={(event) => setQuery(event.target.value)}
              placeholder="e.g. boho nursery decor"
              fullWidth
              disabled={loading}
            />
            <Button type="submit" variant="contained" size="large" disabled={loading}>
              {loading ? "Searching…" : "Search"}
            </Button>
          </Stack>
          <Grid container spacing={2} sx={{ mt: 2 }} alignItems="center">
            <Grid item xs={12} md={3}>
              <FormControl fullWidth>
                <InputLabel id="plan-tier-label">Plan tier</InputLabel>
                <Select
                  labelId="plan-tier-label"
                  id="plan-tier"
                  value={selectedPlan}
                  label="Plan tier"
                  onChange={(event) => setSelectedPlan(event.target.value as PlanTier)}
                  disabled={loading}
                >
                  <MenuItem value="free">Free</MenuItem>
                  <MenuItem value="growth">Growth</MenuItem>
                  <MenuItem value="scale">Scale</MenuItem>
                </Select>
              </FormControl>
            </Grid>
            <Grid item xs={12} md={6}>
              <Typography variant="caption" color="text.secondary" gutterBottom>
                Sources
              </Typography>
              <ToggleButtonGroup
                value={sourceFilters}
                onChange={toggleSource}
                size="small"
                color="primary"
              >
                {availableSources.map((source) => (
                  <ToggleButton key={source} value={source} disabled={loading && !sourceFilters.includes(source)}>
                    {source}
                  </ToggleButton>
                ))}
              </ToggleButtonGroup>
            </Grid>
            <Grid item xs={12} md={3} sx={{ textAlign: { xs: "left", md: "right" } }}>
              <Button
                variant="outlined"
                onClick={() => void performSearch(query)}
                disabled={loading}
=======
    <div className="keywords-page">
      <div className="keywords-header">
        <div>
          <h1>Keyword Intelligence</h1>
          <p>
            Explore synthetic demand signals and surface high-propensity commerce keywords. Results are
            ranked via embeddings with deterministic fallbacks when AI is offline.
          </p>
        </div>
      </div>

      <div className="keywords-filters">
        <form className="keywords-search" onSubmit={handleSubmit}>
          <label className="sr-only" htmlFor="keyword-query">
            Search keywords
          </label>
          <input
            id="keyword-query"
            value={query}
            onChange={(event) => setQuery(event.target.value)}
            placeholder="e.g. boho nursery decor"
            disabled={loading}
          />
          <button type="submit" disabled={loading || !query.trim()}>
            {loading ? "Searching…" : "Search"}
          </button>
        </form>
        <div className="keywords-source-toggles">
          <span>Sources</span>
          {availableSources.map((source) => {
            const active = sourceFilters.includes(source);
            return (
              <button
                key={source}
                type="button"
                className={active ? "source-toggle active" : "source-toggle"}
                onClick={() => toggleSource(source)}
                disabled={loading || (active && sourceFilters.length === 1)}
              >
                {source}
              </button>
            );
          })}
        </div>
        <button
          type="button"
          className="keywords-refresh"
          onClick={() => void performSearch(query.trim() || lastSuccessfulQuery)}
          disabled={loading || (!query.trim() && !canRefresh)}
        >
          Refresh
        </button>
      </div>

      {error ? (
        <div className="keyword-error">{error}</div>
      ) : (
        <div className="keywords-grid">
          <div className="keywords-table">
            <header>
              <div>
                <h2>Results</h2>
                <span className="keyword-meta">Query: {lastSuccessfulQuery || "—"}</span>
              </div>
              <div className="keyword-meta">{results.length} matches</div>
            </header>
            <table>
              <thead>
                <tr>
                  <th>Term</th>
                  <th>Source</th>
                  <th>Similarity</th>
                  <th>Composite</th>
                  <th>AI Opportunity</th>
                  <th>Trend Momentum</th>
                  <th>Freshness</th>
                  <th>Actions</th>
                </tr>
              </thead>
              <tbody>
                {results.map((keyword) => (
                  <tr key={`${keyword.term}-${keyword.market}`}>
                    <td>
                      <strong>{keyword.term}</strong>
                      {keyword.extras && keyword.extras["category"] ? (
                        <span className="keyword-pill">{String(keyword.extras["category"])} </span>
                      ) : null}
                    </td>
                    <td>
                      <span className={`keyword-source-badge source-${keyword.source}`}>
                        {keyword.source}
                      </span>
                    </td>
                    <td>{(keyword.similarity * 100).toFixed(1)}%</td>
                    <td>
                      {typeof keyword.compositeScore === "number"
                        ? `${(keyword.compositeScore * 100).toFixed(1)}%`
                        : "—"}
                    </td>
                    <td>{keyword.ai_opportunity_score?.toFixed(2) ?? "—"}</td>
                    <td>{keyword.trend_momentum?.toFixed(2) ?? "—"}</td>
                    <td>
                      {keyword.freshness_ts
                        ? new Date(keyword.freshness_ts).toLocaleDateString()
                        : "Pending"}
                    </td>
                    <td className="keyword-actions">
                      <button className="keyword-watch" onClick={() => handleWatchlist(keyword)}>
                        Add to Watchlist
                      </button>
                      <button className="keyword-optimize" onClick={() => void handleOptimize(keyword)}>
                        Optimize Tags
                      </button>
                    </td>
                  </tr>
                ))}
                {!results.length && !loading ? (
                  <tr>
                    <td colSpan={7} style={{ textAlign: "center", padding: "2rem" }}>
                      No keywords yet. Run a search to populate this table.
                    </td>
                  </tr>
                ) : null}
              </tbody>
            </table>
          </div>

          <aside className="keywords-panel">
            <section>
              <h3>Helpful Highlights</h3>
              <p className="keyword-summary">
                {insights?.summary ?? "Run a search to see helpful keyword tips."}
              </p>
              <div className="keyword-insight-meta">
                <span>
                  Last updated:
                  {" "}
                  {insights?.generatedAt
                    ? new Date(insights.generatedAt).toLocaleString()
                    : "Not available yet"}
                </span>
              </div>
              <KeywordSparkline points={sparklinePoints} />
            </section>

            <section>
              <h3>Update Notes</h3>
              <p>{complianceNotes}</p>
            </section>

            <section>
              <h3>Data Info</h3>
              <dl className="keyword-data-info">
                <div>
                  <dt>Sources</dt>
                  <dd>{dataLineage.sources.join(", ")}</dd>
                </div>
                <div>
                  <dt>Freshest Sync</dt>
                  <dd>{dataLineage.freshest}</dd>
                </div>
                <div>
                  <dt>Records</dt>
                  <dd>{dataLineage.recordCount}</dd>
                </div>
              </dl>
            </section>

            <section>
              <h3>Quick Tips</h3>
              <ul>
                <li>Check your keyword list often so it stays up to date.</li>
                <li>Refresh your sources regularly to keep marketplace news fresh.</li>
                <li>Add important terms to your watchlist to keep an eye on them.</li>
              </ul>
            </section>
          </aside>
        </div>
      )}

      {optimizerOpen ? (
        <div className="modal-backdrop" role="dialog" aria-modal="true">
          <div className="modal">
            <header>
              <h2>Tag Optimizer</h2>
              <button
                type="button"
                className="modal-close"
                aria-label="Close optimizer"
                onClick={() => setOptimizerOpen(false)}
>>>>>>> 6d9c9dd9
              >
                Refresh
              </Button>
            </Grid>
          </Grid>
        </CardContent>
      </Card>

      {error ? (
        <Alert severity="error">{error}</Alert>
      ) : null}

      <Grid container spacing={3} alignItems="stretch">
        <Grid item xs={12} lg={8}>
          <Card sx={{ height: "100%" }}>
            <CardHeader
              title="Results"
              subheader={`Query: ${lastQuery || query} · ${results.length} matches`}
            />
            <CardContent>
              <TableContainer>
                <Table size="small">
                  <TableHead>
                    <TableRow>
                      <TableCell>Term</TableCell>
                      <TableCell>Source</TableCell>
                      <TableCell>Similarity</TableCell>
                      <TableCell>Composite</TableCell>
                      <TableCell>AI Opportunity</TableCell>
                      <TableCell>Trend Momentum</TableCell>
                      <TableCell>Freshness</TableCell>
                      <TableCell align="right">Actions</TableCell>
                    </TableRow>
                  </TableHead>
                  <TableBody>
                    {results.map((keyword) => (
                      <TableRow key={`${keyword.term}-${keyword.market}`} hover>
                        <TableCell>
                          <Stack spacing={0.5}>
                            <Typography variant="subtitle2" sx={{ fontWeight: 600 }}>
                              {keyword.term}
                            </Typography>
                            {keyword.extras && keyword.extras["category"] ? (
                              <Chip
                                label={String(keyword.extras["category"])}
                                size="small"
                                color="secondary"
                                variant="outlined"
                              />
                            ) : null}
                          </Stack>
                        </TableCell>
                        <TableCell>
                          <Chip label={keyword.source} size="small" variant="outlined" />
                        </TableCell>
                        <TableCell>{(keyword.similarity * 100).toFixed(1)}%</TableCell>
                        <TableCell>
                          {typeof keyword.compositeScore === "number"
                            ? `${(keyword.compositeScore * 100).toFixed(1)}%`
                            : "—"}
                        </TableCell>
                        <TableCell>{keyword.ai_opportunity_score?.toFixed(2) ?? "—"}</TableCell>
                        <TableCell>{keyword.trend_momentum?.toFixed(2) ?? "—"}</TableCell>
                        <TableCell>
                          {keyword.freshness_ts
                            ? new Date(keyword.freshness_ts).toLocaleDateString()
                            : "Pending"}
                        </TableCell>
                        <TableCell align="right">
                          <Stack direction="row" spacing={1} justifyContent="flex-end">
                            <Button
                              size="small"
                              variant="outlined"
                              onClick={() => handleWatchlist(keyword)}
                            >
                              Watchlist
                            </Button>
                            <Button
                              size="small"
                              variant="contained"
                              onClick={() => void handleOptimize(keyword)}
                            >
                              Optimize
                            </Button>
                          </Stack>
                        </TableCell>
                      </TableRow>
                    ))}
                    {!results.length && !loading ? (
                      <TableRow>
                        <TableCell colSpan={8} align="center" sx={{ py: 6 }}>
                          <Typography variant="body2" color="text.secondary">
                            No keywords yet. Run a search to populate this table.
                          </Typography>
                        </TableCell>
                      </TableRow>
                    ) : null}
                  </TableBody>
                </Table>
              </TableContainer>
            </CardContent>
          </Card>
        </Grid>
        <Grid item xs={12} lg={4}>
          <Stack spacing={3} sx={{ height: "100%" }}>
            <Card>
              <CardHeader title="Helpful Highlights" subheader={insights?.model ?? "AI summary"} />
              <CardContent>
                <Typography variant="body2" color="text.secondary" sx={{ mb: 2 }}>
                  {insights?.summary ?? "Run a search to see helpful keyword tips."}
                </Typography>
                <KeywordSparkline points={sparklinePoints} />
                <Typography variant="caption" color="text.secondary" sx={{ mt: 2, display: "block" }}>
                  Last updated: {insights?.generatedAt ? new Date(insights.generatedAt).toLocaleString() : "Not available"}
                </Typography>
              </CardContent>
            </Card>
            <Card>
              <CardHeader title="Update Notes" />
              <CardContent>
                <Typography variant="body2" color="text.secondary">
                  {complianceNotes}
                </Typography>
              </CardContent>
            </Card>
            <Card>
              <CardHeader title="Data Info" />
              <CardContent>
                <Stack spacing={1.5}>
                  <Stack direction="row" justifyContent="space-between">
                    <Typography variant="body2" color="text.secondary">
                      Plan
                    </Typography>
                    <Typography variant="body2">{dataLineage.plan}</Typography>
                  </Stack>
                  <Stack direction="row" justifyContent="space-between">
                    <Typography variant="body2" color="text.secondary">
                      Sources
                    </Typography>
                    <Typography variant="body2">{dataLineage.sources.join(", ")}</Typography>
                  </Stack>
                  <Stack direction="row" justifyContent="space-between">
                    <Typography variant="body2" color="text.secondary">
                      Freshest Sync
                    </Typography>
                    <Typography variant="body2">{dataLineage.freshest}</Typography>
                  </Stack>
                  <Stack direction="row" justifyContent="space-between">
                    <Typography variant="body2" color="text.secondary">
                      Records
                    </Typography>
                    <Typography variant="body2">{dataLineage.recordCount}</Typography>
                  </Stack>
                </Stack>
              </CardContent>
            </Card>
            <Card sx={{ flexGrow: 1 }}>
              <CardHeader title="Quick Tips" />
              <CardContent>
                <Stack component="ul" spacing={1.5} sx={{ pl: 2 }}>
                  <Typography component="li" variant="body2">
                    Check your keyword list often so it stays up to date.
                  </Typography>
                  <Typography component="li" variant="body2">
                    Refresh your sources regularly to keep marketplace news fresh.
                  </Typography>
                  <Typography component="li" variant="body2">
                    Add important terms to your watchlist to keep an eye on them.
                  </Typography>
                </Stack>
                <Button component={Link} href="/docs" sx={{ mt: 2 }}>
                  Visit documentation
                </Button>
              </CardContent>
            </Card>
          </Stack>
        </Grid>
      </Grid>

      <Dialog open={optimizerOpen} onClose={() => setOptimizerOpen(false)} fullWidth maxWidth="sm">
        <DialogTitle>Tag Optimizer</DialogTitle>
        <DialogContent>
          {selectedKeyword ? (
            <Typography variant="body2" color="text.secondary" sx={{ mb: 2 }}>
              Keyword context: <strong>{selectedKeyword.term}</strong> ({selectedKeyword.market})
            </Typography>
          ) : null}
          {optimizerLoading ? <Typography>Generating AI suggestions…</Typography> : null}
          {optimizerError ? <Alert severity="error">{optimizerError}</Alert> : null}
          {optimizerResult ? (
            <Stack spacing={2}>
              <Box>
                <Typography variant="subtitle1" sx={{ fontWeight: 600 }}>
                  Suggested Tags <Typography component="span" variant="caption">({optimizerResult.model})</Typography>
                </Typography>
                <Stack direction="row" spacing={1} flexWrap="wrap" sx={{ mt: 1 }}>
                  {optimizerResult.tags.map((tag) => (
                    <Chip key={tag} label={tag} variant="outlined" />
                  ))}
                </Stack>
              </Box>
              <Typography variant="body2" color="text.secondary">
                {optimizerResult.reasoning}
              </Typography>
              <Typography variant="body2">
                Confidence: {(optimizerResult.confidence * 100).toFixed(0)}%
              </Typography>
            </Stack>
          ) : null}
        </DialogContent>
        <DialogActions>
          <Button onClick={() => setOptimizerOpen(false)}>Close</Button>
        </DialogActions>
      </Dialog>
    </Stack>
  );
}<|MERGE_RESOLUTION|>--- conflicted
+++ resolved
@@ -79,12 +79,9 @@
   const [loading, setLoading] = useState(false);
   const [error, setError] = useState<string | null>(null);
   const [lastQuery, setLastQuery] = useState<string>("");
-<<<<<<< HEAD
   const [bootstrapped, setBootstrapped] = useState(false);
   const [selectedPlan, setSelectedPlan] = useState<PlanTier>("growth");
   const [responsePlan, setResponsePlan] = useState<PlanTier>("growth");
-=======
->>>>>>> 6d9c9dd9
   const [sourceFilters, setSourceFilters] = useState<string[]>(["synthetic", "amazon"]);
   const [responseSources, setResponseSources] = useState<string[]>(["synthetic", "amazon"]);
 
@@ -96,16 +93,12 @@
 
   const { push } = useToast();
 
-<<<<<<< HEAD
   const availableSources = useMemo(() => {
     if (selectedPlan === "free") {
       return ["synthetic"];
     }
     return ["synthetic", "amazon"];
   }, [selectedPlan]);
-=======
-  const availableSources = useMemo(() => ["synthetic", "amazon"], []);
->>>>>>> 6d9c9dd9
 
   const toggleSource = useCallback(
     (_event: React.MouseEvent<HTMLElement>, value: string | null) => {
@@ -152,11 +145,7 @@
             query: normalizedTerm,
             market: "us",
             limit: 25,
-<<<<<<< HEAD
             plan: selectedPlan,
-=======
-            plan: "growth",
->>>>>>> 6d9c9dd9
             sources: sourceFilters,
           }),
         });
@@ -169,12 +158,8 @@
         const payload = (await response.json()) as SearchResponse;
         setResults(payload.results ?? []);
         setInsights(payload.insights ?? null);
-<<<<<<< HEAD
         setLastQuery(payload.query ?? term);
         setResponsePlan(payload.plan ?? selectedPlan);
-=======
-        setLastQuery(payload.query ?? normalizedTerm);
->>>>>>> 6d9c9dd9
         setResponseSources(payload.sources ?? sourceFilters);
       } catch (err) {
         console.error("Failed to execute keyword search", err);
@@ -183,11 +168,7 @@
         setLoading(false);
       }
     },
-<<<<<<< HEAD
     [selectedPlan, sourceFilters],
-=======
-    [sourceFilters],
->>>>>>> 6d9c9dd9
   );
 
   const handleWatchlist = useCallback(
@@ -346,7 +327,6 @@
   const canRefresh = Boolean(lastSuccessfulQuery);
 
   return (
-<<<<<<< HEAD
     <Stack spacing={3}>
       <Card>
         <CardHeader
@@ -407,198 +387,6 @@
                 variant="outlined"
                 onClick={() => void performSearch(query)}
                 disabled={loading}
-=======
-    <div className="keywords-page">
-      <div className="keywords-header">
-        <div>
-          <h1>Keyword Intelligence</h1>
-          <p>
-            Explore synthetic demand signals and surface high-propensity commerce keywords. Results are
-            ranked via embeddings with deterministic fallbacks when AI is offline.
-          </p>
-        </div>
-      </div>
-
-      <div className="keywords-filters">
-        <form className="keywords-search" onSubmit={handleSubmit}>
-          <label className="sr-only" htmlFor="keyword-query">
-            Search keywords
-          </label>
-          <input
-            id="keyword-query"
-            value={query}
-            onChange={(event) => setQuery(event.target.value)}
-            placeholder="e.g. boho nursery decor"
-            disabled={loading}
-          />
-          <button type="submit" disabled={loading || !query.trim()}>
-            {loading ? "Searching…" : "Search"}
-          </button>
-        </form>
-        <div className="keywords-source-toggles">
-          <span>Sources</span>
-          {availableSources.map((source) => {
-            const active = sourceFilters.includes(source);
-            return (
-              <button
-                key={source}
-                type="button"
-                className={active ? "source-toggle active" : "source-toggle"}
-                onClick={() => toggleSource(source)}
-                disabled={loading || (active && sourceFilters.length === 1)}
-              >
-                {source}
-              </button>
-            );
-          })}
-        </div>
-        <button
-          type="button"
-          className="keywords-refresh"
-          onClick={() => void performSearch(query.trim() || lastSuccessfulQuery)}
-          disabled={loading || (!query.trim() && !canRefresh)}
-        >
-          Refresh
-        </button>
-      </div>
-
-      {error ? (
-        <div className="keyword-error">{error}</div>
-      ) : (
-        <div className="keywords-grid">
-          <div className="keywords-table">
-            <header>
-              <div>
-                <h2>Results</h2>
-                <span className="keyword-meta">Query: {lastSuccessfulQuery || "—"}</span>
-              </div>
-              <div className="keyword-meta">{results.length} matches</div>
-            </header>
-            <table>
-              <thead>
-                <tr>
-                  <th>Term</th>
-                  <th>Source</th>
-                  <th>Similarity</th>
-                  <th>Composite</th>
-                  <th>AI Opportunity</th>
-                  <th>Trend Momentum</th>
-                  <th>Freshness</th>
-                  <th>Actions</th>
-                </tr>
-              </thead>
-              <tbody>
-                {results.map((keyword) => (
-                  <tr key={`${keyword.term}-${keyword.market}`}>
-                    <td>
-                      <strong>{keyword.term}</strong>
-                      {keyword.extras && keyword.extras["category"] ? (
-                        <span className="keyword-pill">{String(keyword.extras["category"])} </span>
-                      ) : null}
-                    </td>
-                    <td>
-                      <span className={`keyword-source-badge source-${keyword.source}`}>
-                        {keyword.source}
-                      </span>
-                    </td>
-                    <td>{(keyword.similarity * 100).toFixed(1)}%</td>
-                    <td>
-                      {typeof keyword.compositeScore === "number"
-                        ? `${(keyword.compositeScore * 100).toFixed(1)}%`
-                        : "—"}
-                    </td>
-                    <td>{keyword.ai_opportunity_score?.toFixed(2) ?? "—"}</td>
-                    <td>{keyword.trend_momentum?.toFixed(2) ?? "—"}</td>
-                    <td>
-                      {keyword.freshness_ts
-                        ? new Date(keyword.freshness_ts).toLocaleDateString()
-                        : "Pending"}
-                    </td>
-                    <td className="keyword-actions">
-                      <button className="keyword-watch" onClick={() => handleWatchlist(keyword)}>
-                        Add to Watchlist
-                      </button>
-                      <button className="keyword-optimize" onClick={() => void handleOptimize(keyword)}>
-                        Optimize Tags
-                      </button>
-                    </td>
-                  </tr>
-                ))}
-                {!results.length && !loading ? (
-                  <tr>
-                    <td colSpan={7} style={{ textAlign: "center", padding: "2rem" }}>
-                      No keywords yet. Run a search to populate this table.
-                    </td>
-                  </tr>
-                ) : null}
-              </tbody>
-            </table>
-          </div>
-
-          <aside className="keywords-panel">
-            <section>
-              <h3>Helpful Highlights</h3>
-              <p className="keyword-summary">
-                {insights?.summary ?? "Run a search to see helpful keyword tips."}
-              </p>
-              <div className="keyword-insight-meta">
-                <span>
-                  Last updated:
-                  {" "}
-                  {insights?.generatedAt
-                    ? new Date(insights.generatedAt).toLocaleString()
-                    : "Not available yet"}
-                </span>
-              </div>
-              <KeywordSparkline points={sparklinePoints} />
-            </section>
-
-            <section>
-              <h3>Update Notes</h3>
-              <p>{complianceNotes}</p>
-            </section>
-
-            <section>
-              <h3>Data Info</h3>
-              <dl className="keyword-data-info">
-                <div>
-                  <dt>Sources</dt>
-                  <dd>{dataLineage.sources.join(", ")}</dd>
-                </div>
-                <div>
-                  <dt>Freshest Sync</dt>
-                  <dd>{dataLineage.freshest}</dd>
-                </div>
-                <div>
-                  <dt>Records</dt>
-                  <dd>{dataLineage.recordCount}</dd>
-                </div>
-              </dl>
-            </section>
-
-            <section>
-              <h3>Quick Tips</h3>
-              <ul>
-                <li>Check your keyword list often so it stays up to date.</li>
-                <li>Refresh your sources regularly to keep marketplace news fresh.</li>
-                <li>Add important terms to your watchlist to keep an eye on them.</li>
-              </ul>
-            </section>
-          </aside>
-        </div>
-      )}
-
-      {optimizerOpen ? (
-        <div className="modal-backdrop" role="dialog" aria-modal="true">
-          <div className="modal">
-            <header>
-              <h2>Tag Optimizer</h2>
-              <button
-                type="button"
-                className="modal-close"
-                aria-label="Close optimizer"
-                onClick={() => setOptimizerOpen(false)}
->>>>>>> 6d9c9dd9
               >
                 Refresh
               </Button>
