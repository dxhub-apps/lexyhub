"use client";

<<<<<<< HEAD
import Image from "next/image";
import { ChangeEvent, FormEvent, useCallback, useEffect, useMemo, useState } from "react";
=======
import {
  ChangeEvent,
  FormEvent,
  useCallback,
  useEffect,
  useMemo,
  useRef,
  useState,
} from "react";

import { upload } from "@vercel/blob/client";
>>>>>>> 641171dd

import { useToast } from "@/components/ui/ToastProvider";

const PLAN_SUMMARY: Record<string, string> = {
  spark: "Starter access with 100 keyword queries and Market Twin previews.",
  scale: "Full Etsy sync, Market Twin history, and quota multipliers.",
  apex: "Unlimited sources, dedicated analyst hours, and real-time refreshes.",
};

const DEFAULT_USER_ID = "00000000-0000-0000-0000-000000000001";

type InvoiceHistoryRow = {
  id: string;
  period: string;
  total: string;
  status: string;
};

function formatAmount(cents?: number | null): string {
  if (cents == null) {
    return "$0.00";
  }
  return new Intl.NumberFormat("en-US", { style: "currency", currency: "USD" }).format(cents / 100);
}

type ProfileDetails = {
  fullName: string;
  email: string;
  company: string;
  bio: string;
  timezone: string;
  notifications: boolean;
  avatarUrl: string;
};

type BillingPreferences = {
  plan: "spark" | "scale" | "apex";
  billingEmail: string;
  autoRenew: boolean;
  paymentMethod: string;
};

const EMPTY_PROFILE: ProfileDetails = {
  fullName: "",
  email: "",
  company: "",
  bio: "",
  timezone: "",
  notifications: false,
  avatarUrl: "",
};

const AVATAR_FALLBACK = "https://avatar.vercel.sh/lexyhub.svg?size=120&background=111827";

export default function ProfilePage(): JSX.Element {
  const { push } = useToast();
  const [profile, setProfile] = useState<ProfileDetails>(EMPTY_PROFILE);
  const [billing, setBilling] = useState<BillingPreferences>({
    plan: "spark",
    billingEmail: "",
    autoRenew: true,
    paymentMethod: "",
  });
  const [invoiceHistory, setInvoiceHistory] = useState<InvoiceHistoryRow[]>([]);
  const [subscriptionStatus, setSubscriptionStatus] = useState<string>("unknown");
  const [periodEnd, setPeriodEnd] = useState<string | null>(null);
  const [loading, setLoading] = useState(true);
  const [avatarUploading, setAvatarUploading] = useState(false);
<<<<<<< HEAD
=======
  const avatarInputRef = useRef<HTMLInputElement | null>(null);
>>>>>>> 641171dd
  const activePlanSummary = useMemo(() => PLAN_SUMMARY[billing.plan], [billing.plan]);
  const formattedSubscriptionStatus = useMemo(
    () => (subscriptionStatus || "unknown").replace(/_/g, " "),
    [subscriptionStatus],
  );
  const subscriptionStatusClass = useMemo(
    () => (subscriptionStatus || "unknown").replace(/[^a-z0-9-]/gi, "-"),
    [subscriptionStatus],
  );
  const avatarFallback = useMemo(() => {
    const source = profile.fullName || profile.email || "LexyHub";
    const character = source.trim().charAt(0).toUpperCase();
    return character || "L";
  }, [profile.fullName, profile.email]);

  const persistProfile = useCallback(async (nextProfile: ProfileDetails) => {
    const response = await fetch(`/api/profile?userId=${DEFAULT_USER_ID}`, {
      method: "PATCH",
      headers: { "Content-Type": "application/json" },
      body: JSON.stringify(nextProfile),
    });
    const json = await response.json().catch(() => ({}));
    if (!response.ok) {
      throw new Error(json.error ?? "Failed to update profile");
    }
  }, []);

  const loadData = useCallback(async () => {
    setLoading(true);
    try {
      const profileResponse = await fetch(`/api/profile?userId=${DEFAULT_USER_ID}`);
      if (!profileResponse.ok) {
        const payload = await profileResponse.json().catch(() => ({}));
        throw new Error(payload.error ?? `Failed to load profile (${profileResponse.status})`);
      }
      const profileJson = (await profileResponse.json()) as {
        profile?: Partial<ProfileDetails>;
      };
      if (profileJson.profile) {
        setProfile({ ...EMPTY_PROFILE, ...profileJson.profile });
      }
    } catch (error) {
      push({
        title: "Profile unavailable",
        description: error instanceof Error ? error.message : String(error),
        tone: "error",
      });
    }

    try {
      const response = await fetch(`/api/billing/subscription?userId=${DEFAULT_USER_ID}`);
      const json = await response.json();
      if (!response.ok) {
        throw new Error(json.error ?? `Failed to load billing data (${response.status})`);
      }

      setBilling((state) => {
        const nextPlan = (json.profile?.plan ?? json.subscription?.plan ?? state.plan) as BillingPreferences["plan"];
        const normalizedPlan: BillingPreferences["plan"] =
          nextPlan === "spark" || nextPlan === "scale" || nextPlan === "apex" ? nextPlan : state.plan;

        const settings = (json.profile?.settings ?? {}) as { payment_method_label?: string };

        return {
          plan: normalizedPlan,
          billingEmail: json.subscription?.metadata?.billing_email ?? state.billingEmail ?? "",
          autoRenew: !(json.subscription?.cancel_at_period_end ?? false),
          paymentMethod: settings.payment_method_label ?? state.paymentMethod ?? "",
        };
      });

      setInvoiceHistory(
        (json.invoices ?? []).map(
          (invoice: {
            stripe_invoice_id: string;
            invoice_date: string;
            amount_paid_cents?: number;
            amount_due_cents?: number;
            status?: string;
          }) => ({
            id: invoice.stripe_invoice_id,
            period: invoice.invoice_date
              ? new Date(invoice.invoice_date).toLocaleDateString(undefined, { month: "short", year: "numeric" })
              : "—",
            total: formatAmount(invoice.amount_paid_cents ?? invoice.amount_due_cents ?? null),
            status: invoice.status ?? "open",
          }),
        ),
      );

      setSubscriptionStatus(json.subscription?.status ?? "unknown");
      setPeriodEnd(json.subscription?.current_period_end ?? null);
    } catch (error) {
      push({
        title: "Billing unavailable",
        description: error instanceof Error ? error.message : String(error),
        tone: "error",
      });
    } finally {
      setLoading(false);
    }
  }, [push]);

  useEffect(() => {
    void loadData();
  }, [loadData]);

  const handleProfileSubmit = async (event: FormEvent<HTMLFormElement>) => {
    event.preventDefault();
    try {
      await persistProfile(profile);
      push({
        title: "Profile updated",
        description: "Your preferences are saved to Supabase.",
        tone: "success",
      });
      await loadData();
    } catch (error) {
      push({
        title: "Profile update failed",
        description: error instanceof Error ? error.message : String(error),
        tone: "error",
      });
    }
  };

<<<<<<< HEAD
  const handleAvatarChange = async (event: ChangeEvent<HTMLInputElement>) => {
=======
  const handleAvatarSelect = async (event: ChangeEvent<HTMLInputElement>) => {
>>>>>>> 641171dd
    const file = event.target.files?.[0];
    if (!file) {
      return;
    }

<<<<<<< HEAD
    setAvatarUploading(true);
    const previousProfile = { ...profile };

    try {
      const data = new FormData();
      data.append("file", file);

      const response = await fetch(`/api/profile/avatar?userId=${DEFAULT_USER_ID}`, {
        method: "POST",
        body: data,
      });
      const json = (await response.json().catch(() => ({}))) as { url?: string; error?: string };

      if (!response.ok || !json.url) {
        throw new Error(json.error ?? "Failed to upload avatar");
      }

      const nextProfile = { ...profile, avatarUrl: json.url };
      setProfile(nextProfile);
      try {
        await persistProfile(nextProfile);
      } catch (error) {
        setProfile(previousProfile);
        throw error;
      }

      push({
        title: "Avatar updated",
        description: "Your new photo is saved to Supabase.",
        tone: "success",
      });
      await loadData();
    } catch (error) {
      push({
        title: "Avatar upload failed",
        description: error instanceof Error ? error.message : String(error),
        tone: "error",
      });
    } finally {
      setAvatarUploading(false);
      event.target.value = "";
    }
  };

  const handleAvatarRemove = async () => {
    if (!profile.avatarUrl) {
=======
    const resetInput = () => {
      if (avatarInputRef.current) {
        avatarInputRef.current.value = "";
      }
    };

    if (!file.type.startsWith("image/")) {
      push({
        title: "Unsupported file",
        description: "Please choose a PNG, JPG, or WebP image.",
        tone: "error",
      });
      resetInput();
      return;
    }

    if (file.size > 5 * 1024 * 1024) {
      push({
        title: "Image too large",
        description: "Avatars must be smaller than 5MB.",
        tone: "error",
      });
      resetInput();
>>>>>>> 641171dd
      return;
    }

    setAvatarUploading(true);
<<<<<<< HEAD
    const nextProfile = { ...profile, avatarUrl: "" };

    try {
      await persistProfile(nextProfile);
      setProfile(nextProfile);
      push({
        title: "Avatar removed",
        description: "We cleared your profile photo from Supabase settings.",
        tone: "success",
      });
      await loadData();
    } catch (error) {
      push({
        title: "Avatar removal failed",
=======

    try {
      const sanitizedName = file.name
        .toLowerCase()
        .replace(/[^a-z0-9_.-]+/g, "-")
        .replace(/-{2,}/g, "-")
        .replace(/^-+|-+$/g, "");
      const pathname = `users/${DEFAULT_USER_ID}/avatar-${Date.now()}-${sanitizedName || "upload"}`;

      const uploaded = await upload(pathname, file, {
        access: "public",
        contentType: file.type,
        handleUploadUrl: "/api/profile/avatar",
        clientPayload: JSON.stringify({ userId: DEFAULT_USER_ID }),
      });

      const response = await fetch(`/api/profile?userId=${DEFAULT_USER_ID}`, {
        method: "PATCH",
        headers: { "Content-Type": "application/json" },
        body: JSON.stringify({ avatarUrl: uploaded.url }),
      });
      const json = await response.json().catch(() => ({}));
      if (!response.ok) {
        throw new Error(json.error ?? "Failed to update avatar");
      }

      setProfile((state) => ({ ...state, avatarUrl: uploaded.url }));
      push({
        title: "Avatar updated",
        description: "Your profile photo is refreshed.",
        tone: "success",
      });
    } catch (error) {
      push({
        title: "Avatar upload failed",
>>>>>>> 641171dd
        description: error instanceof Error ? error.message : String(error),
        tone: "error",
      });
    } finally {
      setAvatarUploading(false);
<<<<<<< HEAD
=======
      resetInput();
>>>>>>> 641171dd
    }
  };

  const handleBillingSubmit = async (event: FormEvent<HTMLFormElement>) => {
    event.preventDefault();
    try {
      const response = await fetch(`/api/billing/subscription?userId=${DEFAULT_USER_ID}`, {
        method: "PATCH",
        headers: { "Content-Type": "application/json" },
        body: JSON.stringify(billing),
      });
      const json = await response.json();
      if (!response.ok) {
        throw new Error(json.error ?? "Failed to update billing");
      }
      push({
        title: "Subscription settings saved",
        description: "Billing preferences are now stored in Supabase.",
        tone: "success",
      });
      await loadData();
    } catch (error) {
      push({
        title: "Update failed",
        description: error instanceof Error ? error.message : String(error),
        tone: "error",
      });
    }
  };

  const handleCancelPlan = async () => {
    try {
      const response = await fetch(`/api/billing/subscription?userId=${DEFAULT_USER_ID}`, {
        method: "PATCH",
        headers: { "Content-Type": "application/json" },
        body: JSON.stringify({ ...billing, autoRenew: false }),
      });
      const json = await response.json();
      if (!response.ok) {
        throw new Error(json.error ?? "Failed to schedule cancellation");
      }
      push({
        title: "Cancellation scheduled",
        description: "Your plan will remain active until the current cycle ends.",
        tone: "warning",
      });
      await loadData();
    } catch (error) {
      push({
        title: "Cancellation failed",
        description: error instanceof Error ? error.message : String(error),
        tone: "error",
      });
    }
  };

  return (
    <div className="profile-page">
<<<<<<< HEAD
      <section className="profile-hero">
        <div>
          <h1>Profile &amp; Billing</h1>
          <p>Control how LexyHub syncs your Etsy shop, AI Market Twin simulations, and billing cadence.</p>
        </div>
        <div className="profile-hero__meta">
          <span className="profile-hero__badge">Account Center</span>
          <span className="profile-hero__plan">Plan: {billing.plan.toUpperCase()}</span>
        </div>
      </section>

      <div className="profile-layout">
        <form className="form-card profile-section" onSubmit={handleProfileSubmit}>
          <div className="profile-section__header">
            <div>
              <h2>Profile</h2>
              <p className="profile-section__description">
                Update the contact details stored alongside your Supabase user profile.
              </p>
            </div>
          </div>

          <div className="profile-avatar-upload">
            <div className="profile-avatar-preview">
              {profile.avatarUrl ? (
                <Image
                  src={profile.avatarUrl}
                  alt="User avatar"
                  width={72}
                  height={72}
                  className="profile-avatar-image"
                />
              ) : (
                <span className="profile-avatar-placeholder">{avatarFallback}</span>
              )}
            </div>
            <div className="profile-avatar-actions">
              <span className="profile-avatar-label">Profile photo</span>
              <label className="button button-secondary profile-avatar-picker">
                <input
                  type="file"
                  accept="image/*"
                  onChange={handleAvatarChange}
                  disabled={loading || avatarUploading}
                />
                {avatarUploading ? "Uploading…" : "Upload new"}
              </label>
              {profile.avatarUrl ? (
                <button
                  type="button"
                  className="button button-ghost"
                  onClick={handleAvatarRemove}
                  disabled={loading || avatarUploading}
                >
                  Remove avatar
                </button>
              ) : null}
              <p className="profile-avatar-hint">PNG, JPG, or GIF up to 5 MB.</p>
            </div>
          </div>

          <div className="form-grid form-grid--profile">
            <label>
              <span>Full name</span>
              <input
                value={profile.fullName}
                onChange={(event) => setProfile((state) => ({ ...state, fullName: event.target.value }))}
                disabled={loading || avatarUploading}
              />
            </label>

            <label>
              <span>Email</span>
              <input
                type="email"
                value={profile.email}
                onChange={(event) => setProfile((state) => ({ ...state, email: event.target.value }))}
                disabled={loading || avatarUploading}
              />
            </label>

            <label>
              <span>Company</span>
              <input
                value={profile.company}
                onChange={(event) => setProfile((state) => ({ ...state, company: event.target.value }))}
                disabled={loading || avatarUploading}
              />
            </label>

            <label>
              <span>Timezone</span>
              <input
                value={profile.timezone}
                onChange={(event) => setProfile((state) => ({ ...state, timezone: event.target.value }))}
                disabled={loading || avatarUploading}
              />
            </label>

            <label className="form-grid--full">
              <span>Bio</span>
              <textarea
                rows={3}
                value={profile.bio}
                onChange={(event) => setProfile((state) => ({ ...state, bio: event.target.value }))}
                disabled={loading || avatarUploading}
              />
            </label>

            <label className="form-checkbox form-grid--full">
              <input
                type="checkbox"
                checked={profile.notifications}
                onChange={(event) => setProfile((state) => ({ ...state, notifications: event.target.checked }))}
                disabled={loading || avatarUploading}
              />
              <span>Send product notifications</span>
            </label>
          </div>

          <div className="profile-actions">
            <button className="button" type="submit" disabled={loading || avatarUploading}>
              Save profile
            </button>
          </div>
        </form>

        <form className="form-card profile-section" onSubmit={handleBillingSubmit}>
          <div className="profile-section__header">
            <div>
              <h2>Billing</h2>
              <p className="profile-section__description">
                Manage subscription status, billing email, and payment method labels.
              </p>
            </div>
          </div>

          <div className="form-grid">
            <label>
              <span>Plan</span>
              <select
                value={billing.plan}
                onChange={(event) =>
                  setBilling((state) => ({ ...state, plan: event.target.value as BillingPreferences["plan"] }))
                }
                disabled={loading}
              >
                <option value="spark">Spark</option>
                <option value="scale">Scale</option>
                <option value="apex">Apex</option>
              </select>
            </label>

            <label>
              <span>Billing email</span>
              <input
                type="email"
                value={billing.billingEmail}
                onChange={(event) => setBilling((state) => ({ ...state, billingEmail: event.target.value }))}
                disabled={loading}
              />
            </label>

            <label className="form-checkbox form-grid--full">
              <input
                type="checkbox"
                checked={billing.autoRenew}
                onChange={(event) => setBilling((state) => ({ ...state, autoRenew: event.target.checked }))}
                disabled={loading}
              />
              <span>Auto-renew plan</span>
            </label>

            <label className="form-grid--full">
              <span>Payment method label</span>
              <input
                value={billing.paymentMethod}
                onChange={(event) => setBilling((state) => ({ ...state, paymentMethod: event.target.value }))}
                disabled={loading}
              />
            </label>
          </div>

          <div className="profile-actions">
            <button className="button" type="submit" disabled={loading}>
              Save billing settings
            </button>
            <button
              type="button"
              className="button button-ghost"
              onClick={handleCancelPlan}
              disabled={loading}
            >
              Cancel at period end
            </button>
          </div>
        </form>

        <aside className="form-card profile-subscription">
          <div>
            <h2>Subscription</h2>
            <p className="profile-section__description">
              Status and history are sourced directly from Supabase billing tables.
            </p>
          </div>

          <dl className="profile-subscription__grid">
            <div>
              <dt>Status</dt>
              <dd>
                <span className={`status-pill status-${subscriptionStatusClass}`}>
                  {formattedSubscriptionStatus}
                </span>
              </dd>
=======
      <header className="profile-hero">
        <div className="profile-hero-heading">
          <div>
            <h1>Profile &amp; Billing</h1>
            <p>
              Keep your workspace details and subscription preferences tidy. Upload a friendly avatar, confirm how we contact
              you, and tune your billing cadence.
            </p>
          </div>
          <span className="profile-plan-chip">Plan: {billing.plan.toUpperCase()}</span>
        </div>

        <dl className="profile-hero-stats">
          <div>
            <dt>Status</dt>
            <dd className={`status-${subscriptionStatus}`}>{subscriptionStatus}</dd>
          </div>
          <div>
            <dt>Auto-renew</dt>
            <dd>{billing.autoRenew ? "Enabled" : "Disabled"}</dd>
          </div>
          <div>
            <dt>Period end</dt>
            <dd>{periodEnd ? new Date(periodEnd).toLocaleString() : "—"}</dd>
          </div>
          <div>
            <dt>Plan summary</dt>
            <dd>{activePlanSummary}</dd>
          </div>
        </dl>
      </header>

      <div className="profile-layout">
        <div className="profile-main">
          <form className="profile-card profile-form" onSubmit={handleProfileSubmit}>
            <div className="profile-card-header">
              <div>
                <h2>Profile</h2>
                <p>Update the information that appears in your workspace and notifications.</p>
              </div>
              <span className="profile-card-badge">Account Center</span>
>>>>>>> 641171dd
            </div>

            <div className="profile-avatar-row">
              <div className="profile-avatar">
                {/* eslint-disable-next-line @next/next/no-img-element */}
                <img
                  src={profile.avatarUrl || AVATAR_FALLBACK}
                  alt={profile.fullName ? `${profile.fullName}'s avatar` : "Profile avatar"}
                />
              </div>
              <div className="profile-avatar-actions">
                <input
                  ref={avatarInputRef}
                  id="profile-avatar-input"
                  type="file"
                  accept="image/png,image/jpeg,image/webp"
                  className="sr-only"
                  onChange={handleAvatarSelect}
                  disabled={avatarUploading || loading}
                />
                <button
                  type="button"
                  className="profile-button"
                  onClick={() => avatarInputRef.current?.click()}
                  disabled={avatarUploading || loading}
                >
                  {avatarUploading ? "Uploading…" : "Change avatar"}
                </button>
                <p>Use a clear square image under 5MB (PNG, JPG, or WebP).</p>
              </div>
            </div>

            <label className="profile-field">
              <span>Full name</span>
              <input
                value={profile.fullName}
                onChange={(event) => setProfile((state) => ({ ...state, fullName: event.target.value }))}
                disabled={loading}
                placeholder="Your name"
                autoComplete="name"
              />
            </label>

            <label className="profile-field">
              <span>Email</span>
              <input
                type="email"
                value={profile.email}
                onChange={(event) => setProfile((state) => ({ ...state, email: event.target.value }))}
                disabled={loading}
                placeholder="you@company.com"
                autoComplete="email"
              />
            </label>

            <label className="profile-field">
              <span>Company</span>
              <input
                value={profile.company}
                onChange={(event) => setProfile((state) => ({ ...state, company: event.target.value }))}
                disabled={loading}
                placeholder="LexyHub"
              />
            </label>

            <label className="profile-field">
              <span>Bio</span>
              <textarea
                rows={3}
                value={profile.bio}
                onChange={(event) => setProfile((state) => ({ ...state, bio: event.target.value }))}
                disabled={loading}
                placeholder="Share a short intro for teammates."
              />
            </label>

            <label className="profile-field">
              <span>Timezone</span>
              <input
                value={profile.timezone}
                onChange={(event) => setProfile((state) => ({ ...state, timezone: event.target.value }))}
                disabled={loading}
                placeholder="America/Chicago"
                autoComplete="timezone"
              />
            </label>

            <label className="profile-checkbox">
              <input
                type="checkbox"
                checked={profile.notifications}
                onChange={(event) => setProfile((state) => ({ ...state, notifications: event.target.checked }))}
                disabled={loading}
              />
              <span>Send product notifications</span>
            </label>

            <div className="profile-form-actions">
              <button type="submit" className="profile-button" disabled={loading}>
                Save profile
              </button>
            </div>
          </form>

          <form className="profile-card profile-form" onSubmit={handleBillingSubmit}>
            <div className="profile-card-header">
              <div>
                <h2>Billing</h2>
                <p>Control your renewal cadence, billing contact, and saved payment label.</p>
              </div>
            </div>

            <label className="profile-field">
              <span>Plan</span>
              <select
                value={billing.plan}
                onChange={(event) =>
                  setBilling((state) => ({ ...state, plan: event.target.value as BillingPreferences["plan"] }))
                }
                disabled={loading}
              >
                <option value="spark">Spark</option>
                <option value="scale">Scale</option>
                <option value="apex">Apex</option>
              </select>
            </label>

            <label className="profile-field">
              <span>Billing email</span>
              <input
                type="email"
                value={billing.billingEmail}
                onChange={(event) => setBilling((state) => ({ ...state, billingEmail: event.target.value }))}
                disabled={loading}
                placeholder="billing@company.com"
                autoComplete="email"
              />
            </label>

            <label className="profile-checkbox">
              <input
                type="checkbox"
                checked={billing.autoRenew}
                onChange={(event) => setBilling((state) => ({ ...state, autoRenew: event.target.checked }))}
                disabled={loading}
              />
              <span>Auto-renew plan</span>
            </label>

            <label className="profile-field">
              <span>Payment method label</span>
              <input
                value={billing.paymentMethod}
                onChange={(event) => setBilling((state) => ({ ...state, paymentMethod: event.target.value }))}
                disabled={loading}
                placeholder="Corporate Amex"
              />
            </label>

            <div className="profile-form-actions">
              <button type="submit" className="profile-button" disabled={loading}>
                Save billing settings
              </button>
              <button
                type="button"
                className="profile-button profile-button--secondary"
                onClick={handleCancelPlan}
                disabled={loading}
              >
                Cancel at period end
              </button>
            </div>
<<<<<<< HEAD
          </dl>

          <div>
=======
          </form>
        </div>

        <aside className="profile-sidebar">
          <section className="profile-card profile-summary">
            <h2>Subscription</h2>
            <p>Status and history sync directly from Supabase billing records.</p>

            <dl className="profile-summary-grid">
              <div>
                <dt>Current plan</dt>
                <dd>{billing.plan.toUpperCase()}</dd>
              </div>
              <div>
                <dt>Status</dt>
                <dd className={`status-${subscriptionStatus}`}>{subscriptionStatus}</dd>
              </div>
              <div>
                <dt>Auto-renew</dt>
                <dd>{billing.autoRenew ? "Enabled" : "Disabled"}</dd>
              </div>
              <div>
                <dt>Current period end</dt>
                <dd>{periodEnd ? new Date(periodEnd).toLocaleString() : "—"}</dd>
              </div>
            </dl>

>>>>>>> 641171dd
            <h3>Invoice history</h3>
            <ul className="profile-invoices">
              {invoiceHistory.length === 0 ? <li>No invoices yet.</li> : null}
              {invoiceHistory.map((invoice) => (
                <li key={invoice.id}>
                  <div>
                    <strong>{invoice.period}</strong>
<<<<<<< HEAD
                    <span className="muted">{invoice.status.replace(/_/g, " ")}</span>
=======
                    <span>{invoice.status}</span>
>>>>>>> 641171dd
                  </div>
                  <span>{invoice.total}</span>
                </li>
              ))}
            </ul>
<<<<<<< HEAD
          </div>
=======
          </section>
>>>>>>> 641171dd
        </aside>
      </div>
    </div>
  );
}<|MERGE_RESOLUTION|>--- conflicted
+++ resolved
@@ -1,21 +1,7 @@
 "use client";
 
-<<<<<<< HEAD
 import Image from "next/image";
 import { ChangeEvent, FormEvent, useCallback, useEffect, useMemo, useState } from "react";
-=======
-import {
-  ChangeEvent,
-  FormEvent,
-  useCallback,
-  useEffect,
-  useMemo,
-  useRef,
-  useState,
-} from "react";
-
-import { upload } from "@vercel/blob/client";
->>>>>>> 641171dd
 
 import { useToast } from "@/components/ui/ToastProvider";
 
@@ -84,10 +70,6 @@
   const [periodEnd, setPeriodEnd] = useState<string | null>(null);
   const [loading, setLoading] = useState(true);
   const [avatarUploading, setAvatarUploading] = useState(false);
-<<<<<<< HEAD
-=======
-  const avatarInputRef = useRef<HTMLInputElement | null>(null);
->>>>>>> 641171dd
   const activePlanSummary = useMemo(() => PLAN_SUMMARY[billing.plan], [billing.plan]);
   const formattedSubscriptionStatus = useMemo(
     () => (subscriptionStatus || "unknown").replace(/_/g, " "),
@@ -214,17 +196,12 @@
     }
   };
 
-<<<<<<< HEAD
   const handleAvatarChange = async (event: ChangeEvent<HTMLInputElement>) => {
-=======
-  const handleAvatarSelect = async (event: ChangeEvent<HTMLInputElement>) => {
->>>>>>> 641171dd
     const file = event.target.files?.[0];
     if (!file) {
       return;
     }
 
-<<<<<<< HEAD
     setAvatarUploading(true);
     const previousProfile = { ...profile };
 
@@ -271,36 +248,10 @@
 
   const handleAvatarRemove = async () => {
     if (!profile.avatarUrl) {
-=======
-    const resetInput = () => {
-      if (avatarInputRef.current) {
-        avatarInputRef.current.value = "";
-      }
-    };
-
-    if (!file.type.startsWith("image/")) {
-      push({
-        title: "Unsupported file",
-        description: "Please choose a PNG, JPG, or WebP image.",
-        tone: "error",
-      });
-      resetInput();
       return;
     }
 
-    if (file.size > 5 * 1024 * 1024) {
-      push({
-        title: "Image too large",
-        description: "Avatars must be smaller than 5MB.",
-        tone: "error",
-      });
-      resetInput();
->>>>>>> 641171dd
-      return;
-    }
-
     setAvatarUploading(true);
-<<<<<<< HEAD
     const nextProfile = { ...profile, avatarUrl: "" };
 
     try {
@@ -315,52 +266,11 @@
     } catch (error) {
       push({
         title: "Avatar removal failed",
-=======
-
-    try {
-      const sanitizedName = file.name
-        .toLowerCase()
-        .replace(/[^a-z0-9_.-]+/g, "-")
-        .replace(/-{2,}/g, "-")
-        .replace(/^-+|-+$/g, "");
-      const pathname = `users/${DEFAULT_USER_ID}/avatar-${Date.now()}-${sanitizedName || "upload"}`;
-
-      const uploaded = await upload(pathname, file, {
-        access: "public",
-        contentType: file.type,
-        handleUploadUrl: "/api/profile/avatar",
-        clientPayload: JSON.stringify({ userId: DEFAULT_USER_ID }),
-      });
-
-      const response = await fetch(`/api/profile?userId=${DEFAULT_USER_ID}`, {
-        method: "PATCH",
-        headers: { "Content-Type": "application/json" },
-        body: JSON.stringify({ avatarUrl: uploaded.url }),
-      });
-      const json = await response.json().catch(() => ({}));
-      if (!response.ok) {
-        throw new Error(json.error ?? "Failed to update avatar");
-      }
-
-      setProfile((state) => ({ ...state, avatarUrl: uploaded.url }));
-      push({
-        title: "Avatar updated",
-        description: "Your profile photo is refreshed.",
-        tone: "success",
-      });
-    } catch (error) {
-      push({
-        title: "Avatar upload failed",
->>>>>>> 641171dd
         description: error instanceof Error ? error.message : String(error),
         tone: "error",
       });
     } finally {
       setAvatarUploading(false);
-<<<<<<< HEAD
-=======
-      resetInput();
->>>>>>> 641171dd
     }
   };
 
@@ -419,7 +329,6 @@
 
   return (
     <div className="profile-page">
-<<<<<<< HEAD
       <section className="profile-hero">
         <div>
           <h1>Profile &amp; Billing</h1>
@@ -634,49 +543,6 @@
                   {formattedSubscriptionStatus}
                 </span>
               </dd>
-=======
-      <header className="profile-hero">
-        <div className="profile-hero-heading">
-          <div>
-            <h1>Profile &amp; Billing</h1>
-            <p>
-              Keep your workspace details and subscription preferences tidy. Upload a friendly avatar, confirm how we contact
-              you, and tune your billing cadence.
-            </p>
-          </div>
-          <span className="profile-plan-chip">Plan: {billing.plan.toUpperCase()}</span>
-        </div>
-
-        <dl className="profile-hero-stats">
-          <div>
-            <dt>Status</dt>
-            <dd className={`status-${subscriptionStatus}`}>{subscriptionStatus}</dd>
-          </div>
-          <div>
-            <dt>Auto-renew</dt>
-            <dd>{billing.autoRenew ? "Enabled" : "Disabled"}</dd>
-          </div>
-          <div>
-            <dt>Period end</dt>
-            <dd>{periodEnd ? new Date(periodEnd).toLocaleString() : "—"}</dd>
-          </div>
-          <div>
-            <dt>Plan summary</dt>
-            <dd>{activePlanSummary}</dd>
-          </div>
-        </dl>
-      </header>
-
-      <div className="profile-layout">
-        <div className="profile-main">
-          <form className="profile-card profile-form" onSubmit={handleProfileSubmit}>
-            <div className="profile-card-header">
-              <div>
-                <h2>Profile</h2>
-                <p>Update the information that appears in your workspace and notifications.</p>
-              </div>
-              <span className="profile-card-badge">Account Center</span>
->>>>>>> 641171dd
             </div>
 
             <div className="profile-avatar-row">
@@ -849,39 +715,9 @@
                 Cancel at period end
               </button>
             </div>
-<<<<<<< HEAD
           </dl>
 
           <div>
-=======
-          </form>
-        </div>
-
-        <aside className="profile-sidebar">
-          <section className="profile-card profile-summary">
-            <h2>Subscription</h2>
-            <p>Status and history sync directly from Supabase billing records.</p>
-
-            <dl className="profile-summary-grid">
-              <div>
-                <dt>Current plan</dt>
-                <dd>{billing.plan.toUpperCase()}</dd>
-              </div>
-              <div>
-                <dt>Status</dt>
-                <dd className={`status-${subscriptionStatus}`}>{subscriptionStatus}</dd>
-              </div>
-              <div>
-                <dt>Auto-renew</dt>
-                <dd>{billing.autoRenew ? "Enabled" : "Disabled"}</dd>
-              </div>
-              <div>
-                <dt>Current period end</dt>
-                <dd>{periodEnd ? new Date(periodEnd).toLocaleString() : "—"}</dd>
-              </div>
-            </dl>
-
->>>>>>> 641171dd
             <h3>Invoice history</h3>
             <ul className="profile-invoices">
               {invoiceHistory.length === 0 ? <li>No invoices yet.</li> : null}
@@ -889,21 +725,13 @@
                 <li key={invoice.id}>
                   <div>
                     <strong>{invoice.period}</strong>
-<<<<<<< HEAD
                     <span className="muted">{invoice.status.replace(/_/g, " ")}</span>
-=======
-                    <span>{invoice.status}</span>
->>>>>>> 641171dd
                   </div>
                   <span>{invoice.total}</span>
                 </li>
               ))}
             </ul>
-<<<<<<< HEAD
-          </div>
-=======
-          </section>
->>>>>>> 641171dd
+          </div>
         </aside>
       </div>
     </div>
