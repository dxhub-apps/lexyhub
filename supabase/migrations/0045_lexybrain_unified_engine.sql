
-- Ensure vector extension exists for embeddings
CREATE EXTENSION IF NOT EXISTS vector;

-- =====================================================
-- 0. Team workspace scaffolding (required for team scoped RLS)
-- =====================================================
CREATE TABLE IF NOT EXISTS public.teams (
  id uuid PRIMARY KEY DEFAULT gen_random_uuid(),
  slug text UNIQUE,
  name text NOT NULL,
  metadata jsonb NOT NULL DEFAULT '{}'::jsonb,
  created_at timestamptz NOT NULL DEFAULT now(),
  created_by uuid REFERENCES auth.users(id) ON DELETE SET NULL
);

CREATE TABLE IF NOT EXISTS public.team_members (
  team_id uuid NOT NULL REFERENCES public.teams(id) ON DELETE CASCADE,
  user_id uuid NOT NULL REFERENCES auth.users(id) ON DELETE CASCADE,
  role text NOT NULL DEFAULT 'member',
  status text NOT NULL DEFAULT 'active',
  joined_at timestamptz NOT NULL DEFAULT now(),
  metadata jsonb NOT NULL DEFAULT '{}'::jsonb,
  PRIMARY KEY (team_id, user_id)
);

CREATE INDEX IF NOT EXISTS team_members_user_idx
  ON public.team_members(user_id);

ALTER TABLE public.teams ENABLE ROW LEVEL SECURITY;

DROP POLICY IF EXISTS teams_select_policy ON public.teams;
CREATE POLICY teams_select_policy ON public.teams
  FOR SELECT
  USING (
    created_by = auth.uid()
    OR EXISTS (
      SELECT 1
      FROM public.team_members tm
      WHERE tm.team_id = public.teams.id
        AND tm.user_id = auth.uid()
        AND tm.status = 'active'
    )
  );

ALTER TABLE public.team_members ENABLE ROW LEVEL SECURITY;

DROP POLICY IF EXISTS team_members_select_policy ON public.team_members;
CREATE POLICY team_members_select_policy ON public.team_members
  FOR SELECT
  USING (
    user_id = auth.uid()
    OR EXISTS (
      SELECT 1
      FROM public.team_members tm
      WHERE tm.team_id = public.team_members.team_id
        AND tm.user_id = auth.uid()
        AND tm.status = 'active'
    )
  );

-- =====================================================
-- 1. Prompt Configuration Store (ai_prompts)
-- =====================================================
CREATE TABLE IF NOT EXISTS public.ai_prompts (
  id uuid PRIMARY KEY DEFAULT gen_random_uuid(),
  key text NOT NULL,
  type text NOT NULL CHECK (type IN ('system', 'capability', 'template')),
  content text NOT NULL,
  config jsonb NOT NULL DEFAULT '{}'::jsonb,
  is_active boolean NOT NULL DEFAULT true,
  updated_at timestamptz NOT NULL DEFAULT now(),
  updated_by uuid REFERENCES auth.users(id) ON DELETE SET NULL
);

CREATE UNIQUE INDEX IF NOT EXISTS ai_prompts_key_active_idx
  ON public.ai_prompts(key)
  WHERE is_active = true;

ALTER TABLE public.ai_prompts ENABLE ROW LEVEL SECURITY;

DROP POLICY IF EXISTS ai_prompts_select_policy ON public.ai_prompts;
CREATE POLICY ai_prompts_select_policy ON public.ai_prompts
  FOR SELECT
  USING (true);

-- =====================================================
-- 1a. Team collaboration tables
-- =====================================================
CREATE TABLE IF NOT EXISTS public.teams (
  id uuid PRIMARY KEY DEFAULT gen_random_uuid(),
  name text NOT NULL,
  slug text NOT NULL,
  created_by uuid REFERENCES auth.users(id) ON DELETE SET NULL,
  created_at timestamptz NOT NULL DEFAULT now(),
  updated_at timestamptz NOT NULL DEFAULT now(),
  UNIQUE (slug)
);

ALTER TABLE public.teams ENABLE ROW LEVEL SECURITY;

DROP POLICY IF EXISTS teams_select_members ON public.teams;
CREATE POLICY teams_select_members ON public.teams
  FOR SELECT
  USING (
    EXISTS (
      SELECT 1
      FROM public.team_members tm
      WHERE tm.team_id = id
        AND tm.user_id = auth.uid()
        AND tm.is_active = true
    )
  );

CREATE TABLE IF NOT EXISTS public.team_members (
  team_id uuid NOT NULL REFERENCES public.teams(id) ON DELETE CASCADE,
  user_id uuid NOT NULL REFERENCES auth.users(id) ON DELETE CASCADE,
  role text NOT NULL DEFAULT 'member' CHECK (role IN ('owner', 'admin', 'member', 'viewer')),
  is_active boolean NOT NULL DEFAULT true,
  joined_at timestamptz NOT NULL DEFAULT now(),
  PRIMARY KEY (team_id, user_id)
);

CREATE INDEX IF NOT EXISTS team_members_user_idx
  ON public.team_members(user_id)
  WHERE is_active = true;

ALTER TABLE public.team_members ENABLE ROW LEVEL SECURITY;

DROP POLICY IF EXISTS team_members_select_self ON public.team_members;
CREATE POLICY team_members_select_self ON public.team_members
  FOR SELECT
  USING (user_id = auth.uid());

-- =====================================================
-- Seed core prompts if missing
-- =====================================================
INSERT INTO public.ai_prompts (key, type, content, config, is_active)
SELECT s.key, s.type, s.content, s.config, s.is_active
FROM (
  VALUES
    (
      'lexybrain_system',
      'system',
      'You are LexyBrain, the single intelligence layer for LexyHub. Use only provided deterministic metrics, retrieved corpus facts, and approved policies. If the context is insufficient, respond with "No reliable data" and explain which inputs are missing. Never fabricate metrics, listings, or external data.',
      '{"capabilities":["keyword_insights","market_brief","competitor_intel","alert_explanation","recommendations","compliance_check","support_docs","ask_anything"]}'::jsonb,
      true
    ),
    (
      'keyword_insights_v1',
      'capability',
      'Generate keyword insights by combining deterministic marketplace metrics with verified corpus context. Prioritise numeric evidence, highlight demand, competition, momentum, and risk signals. If data gaps exist, flag them explicitly. Output must respect the market_brief schema.',
      '{"constraints":{"max_opportunities":6,"max_risks":4,"max_actions":6},"output_type":"market_brief"}'::jsonb,
      true
    ),
    (
      'market_brief_v1',
      'capability',
      'Produce a market brief grounded in supplied keyword metrics, predictions, and risk signals. Summaries must reference concrete numbers and cite retrieved corpus IDs.',
      '{"constraints":{"max_opportunities":6,"max_risks":4,"max_actions":6},"output_type":"market_brief"}'::jsonb,
      true
    ),
    (
      'competitor_intel_v1',
      'capability',
      'Analyse competitor trends using deterministic share-of-voice metrics and retrieved corpus facts. Focus on differentiators, emerging threats, and actionable follow-ups. Output uses the radar schema.',
      '{"constraints":{"max_items":8},"output_type":"radar"}'::jsonb,
      true
    ),
    (
      'alert_explanation_v1',
      'capability',
      'Explain alert conditions using risk rules, recent events, and approved corpus guidance. Provide mitigation steps and confidence. Output uses the risk schema.',
      '{"constraints":{"max_alerts":6},"output_type":"risk"}'::jsonb,
      true
    ),
    (
      'ask_anything_v1',
      'capability',
      'Answer grounded questions by mapping them onto the closest supported capability. Always base reasoning on deterministic metrics and retrieved corpus snippets. If nothing relevant is found, respond with "No reliable data".',
      '{"constraints":{},"output_type":"market_brief"}'::jsonb,
      true
    )
) AS s(key, type, content, config, is_active)
WHERE NOT EXISTS (
  SELECT 1 FROM public.ai_prompts p WHERE p.key = s.key
);

-- =====================================================
-- 2. Unified ai_corpus table
-- =====================================================
CREATE TABLE IF NOT EXISTS public.ai_corpus (
  id uuid PRIMARY KEY DEFAULT gen_random_uuid(),
  owner_scope text NOT NULL CHECK (owner_scope IN ('global', 'team', 'user')),
  owner_user_id uuid REFERENCES auth.users(id) ON DELETE CASCADE,
  owner_team_id uuid REFERENCES public.teams(id) ON DELETE CASCADE,
  source_type text NOT NULL,
  source_ref jsonb NOT NULL DEFAULT '{}'::jsonb,
  marketplace text,
  language text,
  chunk text NOT NULL,
  embedding vector(384),
  metadata jsonb NOT NULL DEFAULT '{}'::jsonb,
  created_at timestamptz NOT NULL DEFAULT now(),
  is_active boolean NOT NULL DEFAULT true,
  chunk_tsv tsvector GENERATED ALWAYS AS (
    to_tsvector('english', coalesce(chunk, ''))
  ) STORED,
  CONSTRAINT ai_corpus_team_scope_ck CHECK (
    owner_scope <> 'team' OR owner_team_id IS NOT NULL
  ),
  CONSTRAINT ai_corpus_user_scope_ck CHECK (
    owner_scope <> 'user' OR owner_user_id IS NOT NULL
  )
);

CREATE INDEX IF NOT EXISTS ai_corpus_scope_idx ON public.ai_corpus(owner_scope);
CREATE INDEX IF NOT EXISTS ai_corpus_owner_team_idx ON public.ai_corpus(owner_team_id);
CREATE INDEX IF NOT EXISTS ai_corpus_marketplace_idx ON public.ai_corpus(marketplace);
CREATE INDEX IF NOT EXISTS ai_corpus_created_idx ON public.ai_corpus(created_at DESC);
CREATE INDEX IF NOT EXISTS ai_corpus_chunk_tsv_idx ON public.ai_corpus USING GIN (chunk_tsv);
CREATE INDEX IF NOT EXISTS ai_corpus_team_idx ON public.ai_corpus(owner_team_id);

ALTER TABLE public.ai_corpus
  ADD COLUMN IF NOT EXISTS owner_team_id uuid REFERENCES public.teams(id) ON DELETE CASCADE;

DO $$
BEGIN
  IF NOT EXISTS (
    SELECT 1
    FROM pg_constraint
    WHERE conname = 'ai_corpus_team_scope_ck'
      AND conrelid = 'public.ai_corpus'::regclass
  ) THEN
    ALTER TABLE public.ai_corpus
      ADD CONSTRAINT ai_corpus_team_scope_ck
      CHECK (
        owner_scope <> 'team'
        OR owner_team_id IS NOT NULL
      );
  END IF;
END $$;

-- IVFFlat index for vector search (requires ANALYZE after population)
CREATE INDEX IF NOT EXISTS ai_corpus_embedding_idx
  ON public.ai_corpus USING ivfflat (embedding vector_cosine_ops)
  WITH (lists = 100);

ALTER TABLE public.ai_corpus ENABLE ROW LEVEL SECURITY;

DROP POLICY IF EXISTS ai_corpus_select_policy ON public.ai_corpus;
CREATE POLICY ai_corpus_select_policy ON public.ai_corpus
  FOR SELECT
  USING (
    owner_scope = 'global'
    OR (owner_scope = 'user' AND owner_user_id = auth.uid())
    OR (
      owner_scope = 'team'
      AND owner_team_id IS NOT NULL
      AND EXISTS (
        SELECT 1
        FROM public.team_members tm
        WHERE tm.team_id = owner_team_id
          AND tm.user_id = auth.uid()
<<<<<<< HEAD
          AND tm.is_active = true
=======
          AND tm.status = 'active'
>>>>>>> f1d1148e
      )
    )
  );

-- =====================================================
-- 2a. Reciprocal Rank Fusion retrieval helper
-- =====================================================
CREATE OR REPLACE FUNCTION public.ai_corpus_rrf_search(
  p_query text,
  p_query_embedding vector(384),
  p_capability text,
  p_marketplace text DEFAULT NULL,
  p_language text DEFAULT NULL,
  p_team_id uuid DEFAULT NULL,
  p_limit int DEFAULT 12,
  p_rrf_k int DEFAULT 60
)
RETURNS TABLE (
  id uuid,
  owner_scope text,
  owner_user_id uuid,
  owner_team_id uuid,
  source_type text,
  source_ref jsonb,
  marketplace text,
  language text,
  chunk text,
  metadata jsonb,
  combined_score numeric,
  lexical_rank int,
  vector_rank int
)
LANGUAGE sql
AS $$
WITH lexical AS (
  SELECT
    c.id,
    c.owner_scope,
    c.owner_user_id,
    c.owner_team_id,
    c.source_type,
    c.source_ref,
    c.marketplace,
    c.language,
    c.chunk,
    c.metadata,
    ROW_NUMBER() OVER (ORDER BY ts_rank_cd(c.chunk_tsv, websearch_to_tsquery('english', p_query)) DESC, c.created_at DESC) AS lexical_rank
  FROM public.ai_corpus c
  WHERE c.is_active = true
    AND (p_marketplace IS NULL OR c.marketplace = p_marketplace)
    AND (p_language IS NULL OR c.language = p_language)
    AND (p_team_id IS NULL OR c.owner_team_id = p_team_id)
    AND (COALESCE(trim(p_query), '') = '' OR c.chunk_tsv @@ websearch_to_tsquery('english', p_query))
),
vector AS (
  SELECT
    c.id,
    c.owner_scope,
    c.owner_user_id,
    c.owner_team_id,
    c.source_type,
    c.source_ref,
    c.marketplace,
    c.language,
    c.chunk,
    c.metadata,
    ROW_NUMBER() OVER (ORDER BY c.embedding <#> p_query_embedding) AS vector_rank
  FROM public.ai_corpus c
  WHERE c.is_active = true
    AND p_query_embedding IS NOT NULL
    AND (p_marketplace IS NULL OR c.marketplace = p_marketplace)
    AND (p_language IS NULL OR c.language = p_language)
    AND (p_team_id IS NULL OR c.owner_team_id = p_team_id)
),
merged AS (
  SELECT
    COALESCE(l.id, v.id) AS id,
    COALESCE(l.owner_scope, v.owner_scope) AS owner_scope,
    COALESCE(l.owner_user_id, v.owner_user_id) AS owner_user_id,
    COALESCE(l.owner_team_id, v.owner_team_id) AS owner_team_id,
    COALESCE(l.source_type, v.source_type) AS source_type,
    COALESCE(l.source_ref, v.source_ref) AS source_ref,
    COALESCE(l.marketplace, v.marketplace) AS marketplace,
    COALESCE(l.language, v.language) AS language,
    COALESCE(l.chunk, v.chunk) AS chunk,
    COALESCE(l.metadata, v.metadata) AS metadata,
    l.lexical_rank,
    v.vector_rank
  FROM lexical l
  FULL OUTER JOIN vector v ON l.id = v.id
)
SELECT
  m.id,
  m.owner_scope,
  m.owner_user_id,
  m.owner_team_id,
  m.source_type,
  m.source_ref,
  m.marketplace,
  m.language,
  m.chunk,
  m.metadata,
  (COALESCE(1.0 / (p_rrf_k + m.lexical_rank), 0) + COALESCE(1.0 / (p_rrf_k + m.vector_rank), 0)) AS combined_score,
  m.lexical_rank,
  m.vector_rank
FROM merged m
ORDER BY combined_score DESC, lexical_rank NULLS LAST, vector_rank NULLS LAST
LIMIT p_limit;
$$;

-- =====================================================
-- 3. Deterministic analytics layer tables
-- =====================================================
CREATE TABLE IF NOT EXISTS public.keyword_metrics_weekly (
  id uuid PRIMARY KEY DEFAULT gen_random_uuid(),
  keyword_id uuid NOT NULL REFERENCES public.keywords(id) ON DELETE CASCADE,
  week_start date NOT NULL,
  source text,
  metrics jsonb NOT NULL DEFAULT '{}'::jsonb,
  created_at timestamptz NOT NULL DEFAULT now(),
  UNIQUE (keyword_id, week_start, COALESCE(source, 'default'))
);

CREATE INDEX IF NOT EXISTS keyword_metrics_weekly_keyword_idx
  ON public.keyword_metrics_weekly(keyword_id, week_start DESC);

CREATE TABLE IF NOT EXISTS public.keyword_predictions (
  id uuid PRIMARY KEY DEFAULT gen_random_uuid(),
  keyword_id uuid NOT NULL REFERENCES public.keywords(id) ON DELETE CASCADE,
  marketplace text,
  horizon text,
  metrics jsonb NOT NULL DEFAULT '{}'::jsonb,
  created_at timestamptz NOT NULL DEFAULT now()
);

CREATE INDEX IF NOT EXISTS keyword_predictions_keyword_idx
  ON public.keyword_predictions(keyword_id, created_at DESC);

CREATE TABLE IF NOT EXISTS public.risk_rules (
  id uuid PRIMARY KEY DEFAULT gen_random_uuid(),
  rule_code text NOT NULL,
  description text NOT NULL,
  marketplace text,
  severity text NOT NULL CHECK (severity IN ('low', 'medium', 'high')),
  metadata jsonb NOT NULL DEFAULT '{}'::jsonb,
  created_at timestamptz NOT NULL DEFAULT now()
);

CREATE UNIQUE INDEX IF NOT EXISTS risk_rules_code_idx
  ON public.risk_rules(rule_code);

CREATE TABLE IF NOT EXISTS public.risk_events (
  id uuid PRIMARY KEY DEFAULT gen_random_uuid(),
  keyword_id uuid REFERENCES public.keywords(id) ON DELETE CASCADE,
  rule_id uuid REFERENCES public.risk_rules(id) ON DELETE SET NULL,
  marketplace text,
  occurred_at timestamptz NOT NULL DEFAULT now(),
  details jsonb NOT NULL DEFAULT '{}'::jsonb,
  scope text NOT NULL DEFAULT 'global' CHECK (scope IN ('global', 'team', 'user'))
);

CREATE INDEX IF NOT EXISTS risk_events_keyword_idx
  ON public.risk_events(keyword_id, occurred_at DESC);

CREATE TABLE IF NOT EXISTS public.user_activity (
  id uuid PRIMARY KEY DEFAULT gen_random_uuid(),
  user_id uuid NOT NULL REFERENCES auth.users(id) ON DELETE CASCADE,
  activity_type text NOT NULL,
  occurred_at timestamptz NOT NULL DEFAULT now(),
  metadata jsonb NOT NULL DEFAULT '{}'::jsonb
);

CREATE INDEX IF NOT EXISTS user_activity_user_idx
  ON public.user_activity(user_id, occurred_at DESC);

-- =====================================================
-- 4. Keyword insight snapshots
-- =====================================================
CREATE TABLE IF NOT EXISTS public.keyword_insight_snapshots (
  id uuid PRIMARY KEY DEFAULT gen_random_uuid(),
  keyword_id uuid NOT NULL REFERENCES public.keywords(id) ON DELETE CASCADE,
  capability text NOT NULL,
  scope text NOT NULL CHECK (scope IN ('global', 'team', 'user')),
<<<<<<< HEAD
  team_id uuid REFERENCES public.teams(id) ON DELETE SET NULL,
=======
  team_id uuid REFERENCES public.teams(id) ON DELETE CASCADE,
>>>>>>> f1d1148e
  metrics_used jsonb NOT NULL DEFAULT '{}'::jsonb,
  insight jsonb NOT NULL,
  references jsonb NOT NULL DEFAULT '[]'::jsonb,
  created_at timestamptz NOT NULL DEFAULT now(),
  created_by uuid REFERENCES auth.users(id) ON DELETE SET NULL,
  CONSTRAINT keyword_insight_snapshots_team_scope_ck CHECK (
    scope <> 'team' OR team_id IS NOT NULL
  )
);

CREATE INDEX IF NOT EXISTS keyword_insight_snapshots_keyword_idx
  ON public.keyword_insight_snapshots(keyword_id, created_at DESC);
CREATE INDEX IF NOT EXISTS keyword_insight_snapshots_capability_idx
  ON public.keyword_insight_snapshots(capability, created_at DESC);
CREATE INDEX IF NOT EXISTS keyword_insight_snapshots_team_idx
<<<<<<< HEAD
  ON public.keyword_insight_snapshots(team_id)
  WHERE team_id IS NOT NULL;

ALTER TABLE public.keyword_insight_snapshots
  ADD COLUMN IF NOT EXISTS team_id uuid REFERENCES public.teams(id) ON DELETE SET NULL;

DO $$
BEGIN
  IF NOT EXISTS (
    SELECT 1
    FROM pg_constraint
    WHERE conname = 'keyword_insight_snapshots_team_scope_ck'
      AND conrelid = 'public.keyword_insight_snapshots'::regclass
  ) THEN
    ALTER TABLE public.keyword_insight_snapshots
      ADD CONSTRAINT keyword_insight_snapshots_team_scope_ck
      CHECK (
        scope <> 'team'
        OR team_id IS NOT NULL
      );
  END IF;
END $$;
=======
  ON public.keyword_insight_snapshots(team_id, created_at DESC);
>>>>>>> f1d1148e

ALTER TABLE public.keyword_insight_snapshots ENABLE ROW LEVEL SECURITY;

DROP POLICY IF EXISTS keyword_insight_snapshots_select_policy ON public.keyword_insight_snapshots;
CREATE POLICY keyword_insight_snapshots_select_policy ON public.keyword_insight_snapshots
  FOR SELECT
  USING (
    scope = 'global'
    OR (scope = 'user' AND created_by = auth.uid())
    OR (
      scope = 'team'
      AND team_id IS NOT NULL
      AND EXISTS (
        SELECT 1
        FROM public.team_members tm
        WHERE tm.team_id = team_id
          AND tm.user_id = auth.uid()
<<<<<<< HEAD
          AND tm.is_active = true
=======
          AND tm.status = 'active'
>>>>>>> f1d1148e
      )
    )
  );

-- =====================================================
-- End of migration
-- =====================================================<|MERGE_RESOLUTION|>--- conflicted
+++ resolved
@@ -262,11 +262,7 @@
         FROM public.team_members tm
         WHERE tm.team_id = owner_team_id
           AND tm.user_id = auth.uid()
-<<<<<<< HEAD
           AND tm.is_active = true
-=======
-          AND tm.status = 'active'
->>>>>>> f1d1148e
       )
     )
   );
@@ -450,11 +446,7 @@
   keyword_id uuid NOT NULL REFERENCES public.keywords(id) ON DELETE CASCADE,
   capability text NOT NULL,
   scope text NOT NULL CHECK (scope IN ('global', 'team', 'user')),
-<<<<<<< HEAD
   team_id uuid REFERENCES public.teams(id) ON DELETE SET NULL,
-=======
-  team_id uuid REFERENCES public.teams(id) ON DELETE CASCADE,
->>>>>>> f1d1148e
   metrics_used jsonb NOT NULL DEFAULT '{}'::jsonb,
   insight jsonb NOT NULL,
   references jsonb NOT NULL DEFAULT '[]'::jsonb,
@@ -470,7 +462,6 @@
 CREATE INDEX IF NOT EXISTS keyword_insight_snapshots_capability_idx
   ON public.keyword_insight_snapshots(capability, created_at DESC);
 CREATE INDEX IF NOT EXISTS keyword_insight_snapshots_team_idx
-<<<<<<< HEAD
   ON public.keyword_insight_snapshots(team_id)
   WHERE team_id IS NOT NULL;
 
@@ -493,9 +484,6 @@
       );
   END IF;
 END $$;
-=======
-  ON public.keyword_insight_snapshots(team_id, created_at DESC);
->>>>>>> f1d1148e
 
 ALTER TABLE public.keyword_insight_snapshots ENABLE ROW LEVEL SECURITY;
 
@@ -513,11 +501,7 @@
         FROM public.team_members tm
         WHERE tm.team_id = team_id
           AND tm.user_id = auth.uid()
-<<<<<<< HEAD
           AND tm.is_active = true
-=======
-          AND tm.status = 'active'
->>>>>>> f1d1148e
       )
     )
   );
